--- conflicted
+++ resolved
@@ -19,12 +19,6 @@
     weight Targets, instead of all nonzero weight targets. This is to provide
     a better picture of the Targets currently in use by the Kong load balancer.
     [#2310](https://github.com/Mashape/kong/pull/2310)
-<<<<<<< HEAD
-- Plugins:
-  - key-auth: Allow setting API key header names with an underscore.
-    [#2370](https://github.com/Mashape/kong/pull/2370)
-=======
->>>>>>> 64f9fcd2
 
 ### Added
 
@@ -41,8 +35,6 @@
   requests. The added functionality is described in
   [#2211](https://github.com/Mashape/kong/issues/2211), and was implemented in
   [#2315](https://github.com/Mashape/kong/pull/2315).
-<<<<<<< HEAD
-=======
 - Ability to hide Kong-specific response headers. Two new configuration fields:
   `server_tokens` and `latency_tokens` will respectively toggle whether the
   `Server` and `X-Kong-*-Latency` headers should be sent to downstream clients.
@@ -51,7 +43,6 @@
   Kong to wait for the schema consensus of your Cassandra cluster during
   migrations.
   [#2326](https://github.com/Mashape/kong/pull/2326)
->>>>>>> 64f9fcd2
 - Serf commands executed by a running Kong node are now logged in the Nginx
   error logs with a `DEBUG` level.
   [#2410](https://github.com/Mashape/kong/pull/2410)
@@ -70,19 +61,11 @@
     upstream services. Thanks to [@pauldaustin](https://github.com/pauldaustin)
     for the contribution.
     [#2051](https://github.com/Mashape/kong/pull/2051)
-<<<<<<< HEAD
-  - Logging plugins: The produced logs include two new fields. A `consumer`
-    field, which contains the properties of the authenticated Consumer
-    (`id`, `custom_id`, and `username`), if any, and a `tries` field, which
-    includes, if any, failures informations recorded by the load balancer
-    when contacting the upstream service.
-=======
   - Logging plugins: The produced logs include two new fields: a `consumer`
     field, which contains the properties of the authenticated Consumer
     (`id`, `custom_id`, and `username`), if any, and a `tries` field, which
     includes the upstream connection successes and failures of the load-
     balancer.
->>>>>>> 64f9fcd2
     [#2367](https://github.com/Mashape/kong/pull/2367)
     [#2429](https://github.com/Mashape/kong/pull/2429)
   - http-log: Now set an upstream HTTP basic access authentication header if
@@ -95,11 +78,8 @@
   - jwt: Returns `401 Unauthorized` on invalid claims instead of the previous
     `403 Forbidden` status.
     [#2433](https://github.com/Mashape/kong/pull/2433)
-<<<<<<< HEAD
-=======
   - key-auth: Allow setting API key header names with an underscore.
     [#2370](https://github.com/Mashape/kong/pull/2370)
->>>>>>> 64f9fcd2
   - cors: When `config.credentials = true`, we do not send an ACAO header with
     value `*`. The ACAO header value will be that of the request's `Origin: `
     header.
@@ -124,26 +104,18 @@
 - If no API was configured with a `hosts` matching rule, then the
   `preserve_host` flag would never be honored.
   [#2344](https://github.com/Mashape/kong/pull/2344)
-<<<<<<< HEAD
-=======
 - CNAME records are now properly being cached by the DNS resolver. This results
   in a performance improvement over previous 0.10 versions.
   [#2303](https://github.com/Mashape/kong/pull/2303)
->>>>>>> 64f9fcd2
 - When using Cassandra, some migrations would not be performed on the same
   coordinator as the one originally chosen. The same migrations would also
   require a response from other replicas in a cluster, but were not waiting
   for a schema consensus beforehand, causing undeterministic failures in the
   migrations, especially if the cluster's inter-nodes communication is slow.
   [#2326](https://github.com/Mashape/kong/pull/2326)
-<<<<<<< HEAD
-- CNAME records are now properly cached by the DNS resolver.
-  [#2303](https://github.com/Mashape/kong/pull/2303)
-=======
 - The `cassandra_timeout` configuraiton property is now correctly taken into
   consideration by Kong.
   [#2326](https://github.com/Mashape/kong/pull/2326)
->>>>>>> 64f9fcd2
 - Correctly trigger plugins configured on the anonymous Consumer for anonymous
   requests (from auth plugins with the new `config.anonymous` parameter).
   [#2424](https://github.com/Mashape/kong/pull/2424)
@@ -158,14 +130,11 @@
 - Prevent an upstream or legitimate internal error in the load balancing code
   from throwing a Lua-land error as well.
   [#2327](https://github.com/Mashape/kong/pull/2327)
-<<<<<<< HEAD
-=======
 - Allow backwards compatibility with custom Nginx configurations that still
   define the `resolver ${{DNS_RESOLVER}}` directive. Vales from the Kong
   `dns_resolver` property will be flattened to a string and appended to the
   directive.
   [#2386](https://github.com/Mashape/kong/pull/2386)
->>>>>>> 64f9fcd2
 - Plugins:
   - hmac: Better handling of invalid base64-encoded signatures. Previously Kong
     would return an HTTP 500 error. We now properly return HTTP 403 Forbidden.
@@ -185,21 +154,8 @@
     [#2420](https://github.com/Mashape/kong/pull/2420)
   - The "active targets" endpoint does not require a trailing slash anymore.
     [#2307](https://github.com/Mashape/kong/pull/2307)
-<<<<<<< HEAD
-  - Target Objects can now be deleted with their ID as well as their name. The
-    endpoint becomes: `/upstreams/:name_or_id/targets/:target_or_id`.
-    [#2304](https://github.com/Mashape/kong/pull/2304)
   - Upstream Objects can now be deleted properly when using Cassandra.
     [#2404](https://github.com/Mashape/kong/pull/2404)
-  - Endpoints with path parameters like `/xxx_or_id` will now also yield the
-    proper result if the `xxx` field is formatted as a UUID. Most notably, this
-    fixes a problem for Consumers whose `username` is a UUID, that could not be
-    found when requesting `/consumers/{username_as_uuid}`.
-    [#2420](https://github.com/Mashape/kong/pull/2420)
-=======
-  - Upstream Objects can now be deleted properly when using Cassandra.
-    [#2404](https://github.com/Mashape/kong/pull/2404)
->>>>>>> 64f9fcd2
 
 ## [0.10.1] - 2017/03/27
 
