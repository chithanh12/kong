# Table of Contents

- [Scheduled](#scheduled)
<<<<<<< HEAD
    - [0.12.2](#0122)
- [Released](#released)
    - [0.13.0rc1](#0130rc1)
=======
- [Released](#released)
    - [0.13.0rc1](#0130rc1)
    - [0.12.2](#0122---20180228)
>>>>>>> 6a81baf5
    - [0.12.1](#0121---20180118)
    - [0.12.0](#0120---20180116)
    - [0.11.2](#0112---20171129)
    - [0.11.1](#0111---20171024)
    - [0.10.4](#0104---20171024)
    - [0.11.0](#0110---20170816)
    - [0.10.3](#0103---20170524)
    - [0.10.2](#0102---20170501)
    - [0.10.1](#0101---20170327)
    - [0.10.0](#0100---20170307)
    - [0.9.9 and prior](#099---20170202)

# Scheduled

This section describes upcoming releases that have a release date, along with
a detailed changeset of their content.

*No scheduled releases yet.*

# Released
<<<<<<< HEAD

This section describes publicly available releases and a detailed changeset of
their content.

=======

This section describes publicly available releases and a detailed changeset of
their content.

>>>>>>> 6a81baf5
## [0.13.0rc1]

- **rc1 release date**: February 28th 2018
- **Stable release date (target)**: March 14th 2018

This release introduces two new core entities that will improve the way you
configure Kong: **Routes** & **Services**. Those entities replace the "API"
entity and simplify the setup of non-naive use-cases by providing better
separation of concerns and allowing for plugins to be applied to specific
**endpoints**.

As usual, major version upgrades require database migrations and changes to
the NGINX configuration file (if you customized the default template).
<<<<<<< HEAD
Please take a few minutes to read the [0.13 Upgrade
Path](https://github.com/Kong/kong/blob/master/UPGRADE.md#upgrade-to-013x) for
=======
Please take a few minutes to read the [Upgrade
Path](https://github.com/Kong/kong/blob/master/UPGRADE.md) for
>>>>>>> 6a81baf5
more details regarding breaking changes and migrations before planning to
upgrade your Kong cluster.

### Breaking Changes

##### Dependencies

- Support for Cassandra 2.1 was deprecated in 0.12.0, and has been dropped
  starting with 0.13.0.

##### Configuration

- :warning: The `proxy_listen` and `admin_listen` configuration values have a
  new syntax.  This syntax is more aligned with that of NGINX and is more
  powerful while also simpler.  As a result, the following configuration values
  have been removed because superfluous: `ssl`, `admin_ssl`, `http2`,
  `admin_http2`, `proxy_listen_ssl`, and `admin_listen_ssl`.
  [#3147](https://github.com/Kong/kong/pull/3147)

##### Plugins

- :warning: galileo: As part of the Galileo deprecation path, the galileo
  plugin is not enabled by default anymore, although still bundled with 0.13.
  Users are advised to stop using the plugin, but for the time being can keep
  enabling it by adding it to the `custom_plugin` configuration value.
  [#3233](https://github.com/Kong/kong/pull/3233)
- :warning: rate-limiting (Cassandra): The default migration for including
  Routes and Services in plugins will remove and re-create the Cassandra
  rate-limiting counters table. This means that users that were rate-limited
  because of excessive API consumption will be able to consume the API until
  they reach their limit again. There is no such data deletion in PosgreSQL.
  [def201f](https://github.com/Kong/kong/commit/def201f566ccf2dd9b670e2f38e401a0450b1cb5)

### Changed

##### Dependencies

- The Openresty version shipped with our default packages has been bumped to
  `1.13.6.1`. The 0.13.0 release should still be compatible with the OpenResty
  `1.11.2.x` series for the time being.
- Bumped [lua-resty-dns-client](https://github.com/Kong/lua-resty-dns-client)
  to `2.0.0`.
  [#3220](https://github.com/Kong/kong/pull/3220)
- Bumped [lua-resty-http](https://github.com/pintsized/lua-resty-http) to
  `0.12`.
  [#3196](https://github.com/Kong/kong/pull/3196)
- Bumped [lua-multipart](https://github.com/Kong/lua-multipart) to `0.5.4`.
  [#3154](https://github.com/Kong/kong/pull/3054)

### Added

##### Configuration

- :fireworks: Support for **control-plane** and **data-plane** modes. The new
  new syntax of `proxy_listen` and `admin_listen` supports `off`, which
  disables either one of those interfaces. It is now simpler than ever to
  make a Kong node "Proxy only" (data-plane) or "Admin only" (control-plane).
  [#3147](https://github.com/Kong/kong/pull/3147)

##### Core

- :fireworks: This release introduces two new entities: **Routes** and
  **Services**. Those entities will provide a better separation of concerns
  than the "API" entity offers. Routes will define rules for matching a
  client's request (e.g., method, host, path...), and Services will represent
  upstream services (or backends) that Kong should proxy those requests to.
  Plugins can also be added to both Routes and Services, enabling use-cases to
  apply plugins more granularly (e.g., per endpoint).
  Following this addition, the API entity and related Admin API endpoints are
  now deprecated. This release is backwards-compatible with the previous model
  and all of your currently defined APIs and matching rules are still
  supported, although we advise users to migrate to Routes and Services as soon
  as possible.
  [#3224](https://github.com/Kong/kong/pull/3224)
<<<<<<< HEAD

##### Admin API

- :fireworks: New endpoints: `/routes` and `/services` to interact with the new
  core entities. More specific endpoints are also available such as
  `/services/{service id or name}/routes`,
  `/services/{service id or name}/plugins`, and `/routes/{route id}/plugins`.
  [#3224](https://github.com/Kong/kong/pull/3224)
- :fireworks: Our new endpoints (listed above) provide much better responses
  with regards to producing responses for incomplete entities, errors, etc...
  In the future, existing endpoints will gradually be moved to using this new
  Admin API content producer.
  [#3224](https://github.com/Kong/kong/pull/3224)
- :fireworks: Improved argument parsing in form-urlencoded requests to the new
  endpoints as well.
  Kong now expects the following syntaxes for representing
  arrays: `hosts[]=a.com&hosts[]=b.com`, `hosts[1]=a.com&hosts[2]=b.com`, which
  avoid comma-separated arrays and related issues that can arise.
  In the future, existing endpoints will gradually be moved to using this new
  Admin API content parser.
  [#3224](https://github.com/Kong/kong/pull/3224)

##### Plugins

- jwt: `ngx.ctx.authenticated_jwt_token` is available for other plugins to use.
  [#2988](https://github.com/Kong/kong/pull/2988)
- statsd: The fields `host`, `port` and `metrics` are no longer marked as
  "required", since they have a default value.
  [#3209](https://github.com/Kong/kong/pull/3209)
=======

##### Admin API
>>>>>>> 6a81baf5

- :fireworks: New endpoints: `/routes` and `/services` to interact with the new
  core entities. More specific endpoints are also available such as
  `/services/{service id or name}/routes`,
  `/services/{service id or name}/plugins`, and `/routes/{route id}/plugins`.
  [#3224](https://github.com/Kong/kong/pull/3224)
- :fireworks: Our new endpoints (listed above) provide much better responses
  with regards to producing responses for incomplete entities, errors, etc...
  In the future, existing endpoints will gradually be moved to using this new
  Admin API content producer.
  [#3224](https://github.com/Kong/kong/pull/3224)
- :fireworks: Improved argument parsing in form-urlencoded requests to the new
  endpoints as well.
  Kong now expects the following syntaxes for representing
  arrays: `hosts[]=a.com&hosts[]=b.com`, `hosts[1]=a.com&hosts[2]=b.com`, which
  avoid comma-separated arrays and related issues that can arise.
  In the future, existing endpoints will gradually be moved to using this new
  Admin API content parser.
  [#3224](https://github.com/Kong/kong/pull/3224)

<<<<<<< HEAD
### Fixes

##### Admin API

- Fix several issues with application/multipart MIME type parsing of payloads.
  [#3054](https://github.com/Kong/kong/pull/3054)

## [0.12.2]
=======
##### Plugins
>>>>>>> 6a81baf5

- jwt: `ngx.ctx.authenticated_jwt_token` is available for other plugins to use.
  [#2988](https://github.com/Kong/kong/pull/2988)
- statsd: The fields `host`, `port` and `metrics` are no longer marked as
  "required", since they have a default value.
  [#3209](https://github.com/Kong/kong/pull/3209)

### Fixed

##### Admin API

- Fix several issues with application/multipart MIME type parsing of payloads.
  [#3054](https://github.com/Kong/kong/pull/3054)

[Back to TOC](#table-of-contents)

## [0.12.2] - 2018/02/28

### Added

##### Core

- Load balancers now log DNS errors to facilitate debugging.
  [#3177](https://github.com/Kong/kong/pull/3177)
- Reports now can include custom immutable values.
  [#3180](https://github.com/Kong/kong/pull/3180)

##### CLI

- The `kong migrations reset` command has a new `--yes` flag. This flag makes
  the command run non-interactively, and ensures no confirmation prompt will
  occur.
  [#3189](https://github.com/Kong/kong/pull/3189)

##### Admin API

- A new endpoint `/upstreams/:upstream_id/health` will return the health of the
  specified upstream.
  [#3232](https://github.com/Kong/kong/pull/3232)
- The `/` endpoint in the Admin API now exposes the `node_id` field.
  [#3234](https://github.com/Kong/kong/pull/3234)

### Fixed

##### Core

- HTTP/1.0 requests without a Host header are routed instead of being rejected.
  HTTP/1.1 requests without a Host are considered invalid and will still be
  rejected.
  Thanks to [@rainiest](https://github.com/rainest) for the patch!
  [#3216](https://github.com/Kong/kong/pull/3216)
- Fix the load balancer initialization when some Targets would contain
  hostnames.
  [#3187](https://github.com/Kong/kong/pull/3187)
- Fix incomplete handling of errors when initializing DAO objects.
  [637532e](https://github.com/Kong/kong/commit/637532e05d8ed9a921b5de861cc7f463e96c6e04)
- Remove bogus errors in the logs provoked by healthcheckers between the time
  they are unregistered and the time they are garbage-collected
  ([#3207](https://github.com/Kong/kong/pull/3207)) and when receiving an HTTP
  status not tracked by healthy or unhealthy lists
  ([c8eb5ae](https://github.com/Kong/kong/commit/c8eb5ae28147fc02473c05a7b1dbf502fbb64242)).
- Fix soft errors not being handled correctly inside the Kong cache.
  [#3150](https://github.com/Kong/kong/pull/3150)

##### Migrations

- Better handling of already existing Cassandra keyspaces in migrations.
  [#3203](https://github.com/Kong/kong/pull/3203).
  Thanks to [@pamiel](https://github.com/pamiel) for the patch!

##### Admin API

- Ensure `GET /certificates/{uuid}` does not return HTTP 500 when the given
  identifier does not exist.
  Thanks to [@vdesjardins](https://github.com/vdesjardins) for the patch!
  [#3148](https://github.com/Kong/kong/pull/3148)

[Back to TOC](#table-of-contents)

## [0.12.1] - 2018/01/18

This release addresses a few issues encountered with 0.12.0, including one
which would prevent upgrading from a previous version. The [0.12 Upgrade
Path](https://github.com/Kong/kong/blob/master/UPGRADE.md)
is still relevant for upgrading existing clusters to 0.12.1.

### Fixed

- Fix a migration between previous Kong versions and 0.12.0.
  [#3159](https://github.com/Kong/kong/pull/3159)
- Ensure Lua errors are propagated when thrown in the `access` handler by
  plugins.
  [38580ff](https://github.com/Kong/kong/commit/38580ff547cbd4a557829e3ad135cd6a0f821f7c)

[Back to TOC](#table-of-contents)

## [0.12.0] - 2018/01/16

This major release focuses on two new features we are very excited about:
**health checks** and **hash based load balancing**!

We also took this as an opportunity to fix a few prominent issues, sometimes
at the expense of breaking changes but overall improving the flexibility and
usability of Kong! Do keep in mind that this is a major release, and as such,
that we require of you to run the **migrations step**, via the
`kong migrations up` command.

Please take a few minutes to thoroughly read the [0.12 Upgrade
Path](https://github.com/Kong/kong/blob/master/UPGRADE.md#upgrade-to-012x)
for more details regarding breaking changes and migrations before planning to
upgrade your Kong cluster.

### Deprecation notices

Starting with 0.12.0, we are announcing the deprecation of older versions
of our supported databases:

- Support for PostgreSQL 9.4 is deprecated. Users are advised to upgrade to
  9.5+
- Support for Cassandra 2.1 and below is deprecated. Users are advised to
  upgrade to 2.2+

Note that the above deprecated versions are still supported in this release,
but will be dropped in subsequent ones.

### Breaking changes

##### Core

- :warning: The required OpenResty version has been bumped to 1.11.2.5. If you
  are installing Kong from one of our distribution packages, you are not
  affected by this change.
  [#3097](https://github.com/Kong/kong/pull/3097)
- :warning: As Kong now executes subsequent plugins when a request is being
  short-circuited (e.g. HTTP 401 responses from auth plugins), plugins that
  run in the header or body filter phases will be run upon such responses
  from the access phase. We consider this change a big improvement in the
  Kong run-loop as it allows for more flexibility for plugins. However, it is
  unlikely, but possible that some of these plugins (e.g. your custom plugins)
  now run in scenarios where they were not previously expected to run.
  [#3079](https://github.com/Kong/kong/pull/3079)

##### Admin API

- :warning: By default, the Admin API now only listens on the local interface.
  We consider this change to be an improvement in the default security policy
  of Kong. If you are already using Kong, and your Admin API still binds to all
  interfaces, consider updating it as well. You can do so by updating the
  `admin_listen` configuration value, like so: `admin_listen = 127.0.0.1:8001`.
  Thanks [@pduldig-at-tw](https://github.com/pduldig-at-tw) for the suggestion
  and the patch.
  [#3016](https://github.com/Kong/kong/pull/3016)

  :red_circle: **Note to Docker users**: Beware of this change as you may have
  to ensure that your Admin API is reachable via the host's interface.
  You can use the `-e KONG_ADMIN_LISTEN` argument when provisioning your
  container(s) to update this value; for example,
  `-e KONG_ADMIN_LISTEN=0.0.0.0:8001`.

- :warning: To reduce confusion, the `/upstreams/:upstream_name_or_id/targets/`
  has been updated to not show the full list of Targets anymore, but only
  the ones that are currently active in the load balancer. To retrieve the full
  history of Targets, you can now query
  `/upstreams/:upstream_name_or_id/targets/all`. The
  `/upstreams/:upstream_name_or_id/targets/active` endpoint has been removed.
  Thanks [@hbagdi](https://github.com/hbagdi) for tackling this backlog item!
  [#3049](https://github.com/Kong/kong/pull/3049)
- :warning: The `orderlist` property of Upstreams has been removed, along with
  any confusion it may have brought. The balancer is now able to fully function
  without it, yet with the same level of entropy in its load distribution.
  [#2748](https://github.com/Kong/kong/pull/2748)

##### CLI

- :warning: The `$ kong compile` command which was deprecated in 0.11.0 has
  been removed.
  [#3069](https://github.com/Kong/kong/pull/3069)

##### Plugins

- :warning: In logging plugins, the `request.request_uri` field has been
  renamed to `request.url`.
  [#2445](https://github.com/Kong/kong/pull/2445)
  [#3098](https://github.com/Kong/kong/pull/3098)

### Added

##### Core

- :fireworks: Support for **health checks**! Kong can now short-circuit some
  of your upstream Targets (replicas) from its load balancer when it encounters
  too many TCP or HTTP errors. You can configure the number of failures, or the
  HTTP status codes that should be considered invalid, and Kong will monitor
  the failures and successes of proxied requests to each upstream Target. We
  call this feature **passive health checks**.
  Additionally, you can configure **active health checks**, which will make
  Kong perform periodic HTTP test requests to actively monitor the health of
  your upstream services, and pre-emptively short-circuit them.
  Upstream Targets can be manually taken up or down via two new Admin API
  endpoints: `/healthy` and `/unhealthy`.
  [#3096](https://github.com/Kong/kong/pull/3096)
- :fireworks: Support for **hash based load balancing**! Kong now offers
  consistent hashing/sticky sessions load balancing capabilities via the new
  `hash_*` attributes of the Upstream entity. Hashes can be based off client
  IPs, request headers, or Consumers!
  [#2875](https://github.com/Kong/kong/pull/2875)
- :fireworks: Logging plugins now log requests that were short-circuited by
  Kong! (e.g. HTTP 401 responses from auth plugins or HTTP 429 responses from
  rate limiting plugins, etc.) Kong now executes any subsequent plugins once a
  request has been short-circuited. Your plugin must be using the
  `kong.tools.responses` module for this behavior to be respected.
  [#3079](https://github.com/Kong/kong/pull/3079)
- Kong is now compatible with OpenResty up to version 1.13.6.1. Be aware that
  the recommended (and default) version shipped with this release is still
  1.11.2.5.
  [#3070](https://github.com/Kong/kong/pull/3070)

##### CLI

- `$ kong start` now considers the commonly used `/opt/openresty` prefix when
  searching for the `nginx` executable.
  [#3074](https://github.com/Kong/kong/pull/3074)

##### Admin API

- Two new endpoints, `/healthy` and `/unhealthy` can be used to manually bring
  upstream Targets up or down, as part of the new health checks feature of the
  load balancer.
  [#3096](https://github.com/Kong/kong/pull/3096)

##### Plugins

- logging plugins: A new field `upstream_uri` now logs the value of the
  upstream request's path. This is useful to help debugging plugins or setups
  that aim at rewriting a request's URL during proxying.
  Thanks [@shiprabehera](https://github.com/shiprabehera) for the patch!
  [#2445](https://github.com/Kong/kong/pull/2445)
- tcp-log: Support for TLS handshake with the logs recipients for secure
  transmissions of logging data.
  [#3091](https://github.com/Kong/kong/pull/3091)
- jwt: Support for JWTs passed in cookies. Use the new `config.cookie_names`
  property to configure the behavior to your liking.
  Thanks [@mvanholsteijn](https://github.com/mvanholsteijn) for the patch!
  [#2974](https://github.com/Kong/kong/pull/2974)
- oauth2
    - New `config.auth_header_name` property to customize the authorization
      header's name.
      Thanks [@supraja93](https://github.com/supraja93)
      [#2928](https://github.com/Kong/kong/pull/2928)
    - New `config.refresh_ttl` property to customize the TTL of refresh tokens,
      previously hard-coded to 14 days.
      Thanks [@bob983](https://github.com/bob983) for the patch!
      [#2942](https://github.com/Kong/kong/pull/2942)
    - Avoid an error in the logs when trying to retrieve an access token from
      a request without a body.
      Thanks [@WALL-E](https://github.com/WALL-E) for the patch.
      [#3063](https://github.com/Kong/kong/pull/3063)
- ldap: New `config.header_type` property to customize the authorization method
  in the `Authorization` header.
  Thanks [@francois-maillard](https://github.com/francois-maillard) for the
  patch!
  [#2963](https://github.com/Kong/kong/pull/2963)

### Fixed

##### CLI

- Fix a potential vulnerability in which an attacker could read the Kong
  configuration file with insufficient permissions for a short window of time
  while Kong is being started.
  [#3057](https://github.com/Kong/kong/pull/3057)
- Proper log message upon timeout in `$ kong quit`.
  [#3061](https://github.com/Kong/kong/pull/3061)

##### Admin API

- The `/certificates` endpoint now properly supports the `snis` parameter
  in PUT and PATCH requests.
  Thanks [@hbagdi](https://github.com/hbagdi) for the contribution!
  [#3040](https://github.com/Kong/kong/pull/3040)
- Avoid sending the `HTTP/1.1 415 Unsupported Content Type` response when
  receiving a request with a valid `Content-Type`, but with an empty payload.
  [#3077](https://github.com/Kong/kong/pull/3077)

##### Plugins

- basic-auth:
    - Accept passwords containing `:`.
      Thanks [@nico-acidtango](https://github.com/nico-acidtango) for the patch!
      [#3014](https://github.com/Kong/kong/pull/3014)
    - Performance improvements, courtesy of
      [@nico-acidtango](https://github.com/nico-acidtango)
      [#3014](https://github.com/Kong/kong/pull/3014)

[Back to TOC](#table-of-contents)

## [0.11.2] - 2017/11/29

### Added

##### Plugins

- key-auth: New endpoints to manipulate API keys.
  Thanks [@hbagdi](https://github.com/hbagdi) for the contribution.
  [#2955](https://github.com/Kong/kong/pull/2955)
    - `/key-auths/` to paginate through all keys.
    - `/key-auths/:credential_key_or_id/consumer` to retrieve the Consumer
      associated with a key.
- basic-auth: New endpoints to manipulate basic-auth credentials.
  Thanks [@hbagdi](https://github.com/hbagdi) for the contribution.
  [#2998](https://github.com/Kong/kong/pull/2998)
    - `/basic-auths/` to paginate through all basic-auth credentials.
    - `/basic-auths/:credential_username_or_id/consumer` to retrieve the
      Consumer associated with a credential.
- jwt: New endpoints to manipulate JWTs.
  Thanks [@hbagdi](https://github.com/hbagdi) for the contribution.
  [#3003](https://github.com/Kong/kong/pull/3003)
    - `/jwts/` to paginate through all JWTs.
    - `/jwts/:jwt_key_or_id/consumer` to retrieve the Consumer
      associated with a JWT.
- hmac-auth: New endpoints to manipulate hmac-auth credentials.
  Thanks [@hbagdi](https://github.com/hbagdi) for the contribution.
  [#3009](https://github.com/Kong/kong/pull/3009)
    - `/hmac-auths/` to paginate through all hmac-auth credentials.
    - `/hmac-auths/:hmac_username_or_id/consumer` to retrieve the Consumer
      associated with a credential.
- acl: New endpoints to manipulate ACLs.
  Thanks [@hbagdi](https://github.com/hbagdi) for the contribution.
  [#3039](https://github.com/Kong/kong/pull/3039)
    - `/acls/` to paginate through all ACLs.
    - `/acls/:acl_id/consumer` to retrieve the Consumer
      associated with an ACL.

### Fixed

##### Core

- Avoid logging some unharmful error messages related to clustering.
  [#3002](https://github.com/Kong/kong/pull/3002)
- Improve performance and memory footprint when parsing multipart request
  bodies.
  [Kong/lua-multipart#13](https://github.com/Kong/lua-multipart/pull/13)

##### Configuration

- Add a format check for the `admin_listen_ssl` property, ensuring it contains
  a valid port.
  [#3031](https://github.com/Kong/kong/pull/3031)

##### Admin API

- PUT requests with payloads containing non-existing primary keys for entities
  now return HTTP 404 Not Found, instead of HTTP 200 OK without a response
  body.
  [#3007](https://github.com/Kong/kong/pull/3007)
- On the `/` endpoint, ensure `enabled_in_cluster` shows up as an empty JSON
  Array (`[]`), instead of an empty JSON Object (`{}`).
  Thanks [@hbagdi](https://github.com/hbagdi) for the patch!
  [#2982](https://github.com/Kong/kong/issues/2982)

##### Plugins

- hmac-auth: Better parsing of the `Authorization` header to avoid internal
  errors resulting in HTTP 500.
  Thanks [@mvanholsteijn](https://github.com/mvanholsteijn) for the patch!
  [#2996](https://github.com/Kong/kong/pull/2996)
- Improve the performance of the rate-limiting and response-rate-limiting
  plugins when using the Redis policy.
  [#2956](https://github.com/Kong/kong/pull/2956)
- Improve the performance of the response-transformer plugin.
  [#2977](https://github.com/Kong/kong/pull/2977)

## [0.11.1] - 2017/10/24

### Changed

##### Configuration

- Drop the `lua_code_cache` configuration property. This setting has been
  considered harmful since 0.11.0 as it interferes with Kong's internals.
  [#2854](https://github.com/Kong/kong/pull/2854)

### Fixed

##### Core

- DNS: SRV records pointing to an A record are now properly handled by the
  load balancer when `preserve_host` is disabled. Such records used to throw
  Lua errors on the proxy code path.
  [Kong/lua-resty-dns-client#19](https://github.com/Kong/lua-resty-dns-client/pull/19)
- Fixed an edge-case where `preserve_host` would sometimes craft an upstream
  request with a Host header from a previous client request instead of the
  current one.
  [#2832](https://github.com/Kong/kong/pull/2832)
- Ensure APIs with regex URIs are evaluated in the order that they are created.
  [#2924](https://github.com/Kong/kong/pull/2924)
- Fixed a typo that caused the load balancing components to ignore the Upstream
  slots property.
  [#2747](https://github.com/Kong/kong/pull/2747)

##### CLI

- Fixed the verification of self-signed SSL certificates for PostgreSQL and
  Cassandra in the `kong migrations` command. Self-signed SSL certificates are
  now properly verified during migrations according to the
  `lua_ssl_trusted_certificate` configuration property.
  [#2908](https://github.com/Kong/kong/pull/2908)

##### Admin API

- The `/upstream/{upstream}/targets/active` endpoint used to return HTTP
  `405 Method Not Allowed` when called with a trailing slash. Both notations
  (with and without the trailing slash) are now supported.
  [#2884](https://github.com/Kong/kong/pull/2884)

##### Plugins

- bot-detection: Fixed an issue which would prevent the plugin from running and
  result in an HTTP `500` error if configured globally.
  [#2906](https://github.com/Kong/kong/pull/2906)
- ip-restriction: Fixed support for the `0.0.0.0/0` CIDR block. This block is
  now supported and won't trigger an error when used in the `whitelist` or
  `blacklist` properties.
  [#2918](https://github.com/Kong/kong/pull/2918)

### Added

##### Plugins

- aws-lambda: Added support to forward the client request's HTTP method,
  headers, URI, and body to the Lambda function.
  [#2823](https://github.com/Kong/kong/pull/2823)
- key-auth: New `run_on_preflight` configuration option to control
  authentication on preflight requests.
  [#2857](https://github.com/Kong/kong/pull/2857)
- jwt: New `run_on_preflight` configuration option to control authentication
  on preflight requests.
  [#2857](https://github.com/Kong/kong/pull/2857)

##### Plugin development

- Ensure migrations have valid, unique names to avoid conflicts between custom
  plugins.
  Thanks [@ikogan](https://github.com/ikogan) for the patch!
  [#2821](https://github.com/Kong/kong/pull/2821)

### Improved

##### Migrations & Deployments

- Improve migrations reliability for future major releases.
  [#2869](https://github.com/Kong/kong/pull/2869)

##### Plugins

- Improve the performance of the acl and oauth2 plugins.
  [#2736](https://github.com/Kong/kong/pull/2736)
  [#2806](https://github.com/Kong/kong/pull/2806)

[Back to TOC](#table-of-contents)

## [0.10.4] - 2017/10/24

### Fixed

##### Core

- DNS: SRV records pointing to an A record are now properly handled by the
  load balancer when `preserve_host` is disabled. Such records used to throw
  Lua errors on the proxy code path.
  [Kong/lua-resty-dns-client#19](https://github.com/Kong/lua-resty-dns-client/pull/19)
- HTTP `400` errors thrown by Nginx are now correctly caught by Kong and return
  a native, Kong-friendly response.
  [#2476](https://github.com/Mashape/kong/pull/2476)
- Fix an edge-case where an API with multiple `uris` and `strip_uri = true`
  would not always strip the client URI.
  [#2562](https://github.com/Mashape/kong/issues/2562)
- Fix an issue where Kong would match an API with a shorter URI (from its
  `uris` value) as a prefix instead of a longer, matching prefix from
  another API.
  [#2662](https://github.com/Mashape/kong/issues/2662)
- Fixed a typo that caused the load balancing components to ignore the
  Upstream `slots` property.
  [#2747](https://github.com/Mashape/kong/pull/2747)

##### Configuration

- Octothorpes (`#`) can now be escaped (`\#`) and included in the Kong
  configuration values such as your datastore passwords or usernames.
  [#2411](https://github.com/Mashape/kong/pull/2411)

##### Admin API

- The `data` response field of the `/upstreams/{upstream}/targets/active`
  Admin API endpoint now returns a list (`[]`) instead of an object (`{}`)
  when no active targets are present.
  [#2619](https://github.com/Mashape/kong/pull/2619)

##### Plugins

- datadog: Avoid a runtime error if the plugin is configured as a global plugin
  but the downstream request did not match any configured API.
  Thanks [@kjsteuer](https://github.com/kjsteuer) for the fix!
  [#2702](https://github.com/Mashape/kong/pull/2702)
- ip-restriction: Fixed support for the `0.0.0.0/0` CIDR block. This block is
  now supported and won't trigger an error when used in the `whitelist` or
  `blacklist` properties.
  [#2918](https://github.com/Mashape/kong/pull/2918)

[Back to TOC](#table-of-contents)

## [0.11.0] - 2017/08/16

The latest and greatest version of Kong features improvements all over the
board for a better and easier integration with your infrastructure!

The highlights of this release are:

- Support for **regex URIs** in routing, one of the oldest requested
  features from the community.
- Support for HTTP/2 traffic from your clients.
- Kong does not depend on Serf anymore, which makes deployment and networking
  requirements **considerably simpler**.
- A better integration with orchestration tools thanks to the support for **non
  FQDNs** in Kong's DNS resolver.

As per usual, our major releases include datastore migrations which are
considered **breaking changes**. Additionally, this release contains numerous
breaking changes to the deployment process and proxying behavior that you
should be familiar with.

We strongly advise that you read this changeset thoroughly, as well as the
[0.11 Upgrade Path](https://github.com/Kong/kong/blob/master/UPGRADE.md#upgrade-to-011x)
if you are planning to upgrade a Kong cluster.

### Breaking changes

##### Configuration

- :warning: Numerous updates were made to the Nginx configuration template.
  If you are using a custom template, you **must** apply those
  modifications. See the [0.11 Upgrade
  Path](https://github.com/Kong/kong/blob/master/UPGRADE.md#upgrade-to-011x)
  for a complete list of changes to apply.

##### Migrations & Deployment

- :warning: Migrations are **not** executed automatically by `kong start`
  anymore. Migrations are now a **manual** process, which must be executed via
  the `kong migrations` command. In practice, this means that you have to run
  `kong migrations up [-c kong.conf]` in one of your nodes **before** starting
  your Kong nodes. This command should be run from a **single** node/container
  to avoid several nodes running migrations concurrently and potentially
  corrupting your database. Once the migrations are up-to-date, it is
  considered safe to start multiple Kong nodes concurrently.
  [#2421](https://github.com/Kong/kong/pull/2421)
- :warning: :fireworks: Serf is **not** a dependency anymore. Kong nodes now
  handle cache invalidation events via a built-in database polling mechanism.
  See the new "Datastore Cache" section of the configuration file which
  contains 3 new documented properties: `db_update_frequency`,
  `db_update_propagation`, and `db_cache_ttl`. If you are using Cassandra, you
  **should** pay a particular attention to the `db_update_propagation` setting,
  as you **should not** use the default value of `0`.
  [#2561](https://github.com/Kong/kong/pull/2561)

##### Core

- :warning: Kong now requires OpenResty `1.11.2.4`. OpenResty's LuaJIT can
  now be built with Lua 5.2 compatibility.
  [#2489](https://github.com/Kong/kong/pull/2489)
  [#2790](https://github.com/Kong/kong/pull/2790)
- :warning: Previously, the `X-Forwarded-*` and `X-Real-IP` headers were
  trusted from any client by default, and forwarded upstream. With the
  introduction of the new `trusted_ips` property (see the below "Added"
  section) and to enforce best security practices, Kong *does not* trust
  any client IP address by default anymore. This will make Kong *not*
  forward incoming `X-Forwarded-*` headers if not coming from configured,
  trusted IP addresses blocks. This setting also affects the API
  `check_https` field, which itself relies on *trusted* `X-Forwarded-Proto`
  headers **only**.
  [#2236](https://github.com/Kong/kong/pull/2236)
- :warning: The API Object property `http_if_terminated` is now set to `false`
  by default. For Kong to evaluate the client `X-Forwarded-Proto` header, you
  must now configure Kong to trust the client IP (see above change), **and**
  you must explicitly set this value to `true`. This affects you if you are
  doing SSL termination somewhere before your requests hit Kong, and if you
  have configured `https_only` on the API, or if you use a plugin that requires
  HTTPS traffic (e.g. OAuth2).
  [#2588](https://github.com/Kong/kong/pull/2588)
- :warning: The internal DNS resolver now honours the `search` and `ndots`
  configuration options of your `resolv.conf` file. Make sure that DNS
  resolution is still consistent in your environment, and consider
  eventually not using FQDNs anymore.
  [#2425](https://github.com/Kong/kong/pull/2425)

##### Admin API

- :warning: As a result of the Serf removal, Kong is now entirely stateless,
  and as such, the `/cluster` endpoint has disappeared.
  [#2561](https://github.com/Kong/kong/pull/2561)
- :warning: The Admin API `/status` endpoint does not return a count of the
  database entities anymore. Instead, it now returns a `database.reachable`
  boolean value, which reflects the state of the connection between Kong
  and the underlying database. Please note that this flag **does not**
  reflect the health of the database itself.
  [#2567](https://github.com/Kong/kong/pull/2567)

##### Plugin development

- :warning: The upstream URI is now determined via the Nginx
  `$upstream_uri` variable. Custom plugins using the `ngx.req.set_uri()`
  API will not be taken into consideration anymore. One must now set the
  `ngx.var.upstream_uri` variable from the Lua land.
  [#2519](https://github.com/Kong/kong/pull/2519)
- :warning: The `hooks.lua` module for custom plugins is dropped, along
  with the `database_cache.lua` module. Database entities caching and
  eviction has been greatly improved to simplify and automate most caching
  use-cases. See the [Plugins Development
  Guide](https://getkong.org/docs/0.11.x/plugin-development/entities-cache/)
  and the [0.11 Upgrade
  Path](https://github.com/Kong/kong/blob/master/UPGRADE.md#upgrade-to-011x)
  for more details.
  [#2561](https://github.com/Kong/kong/pull/2561)
- :warning: To ensure that the order of execution of plugins is still the same
  for vanilla Kong installations, we had to update the `PRIORITY` field of some
  of our bundled plugins. If your custom plugin must run after or before a
  specific bundled plugin, you might have to update your plugin's `PRIORITY`
  field as well. The complete list of plugins and their priorities is available
  on the [Plugins Development
  Guide](https://getkong.org/docs/0.11.x/plugin-development/custom-logic/).
  [#2489](https://github.com/Kong/kong/pull/2489)
  [#2813](https://github.com/Kong/kong/pull/2813)

### Deprecated

##### CLI

- The `kong compile` command has been deprecated. Instead, prefer using
  the new `kong prepare` command.
  [#2706](https://github.com/Kong/kong/pull/2706)

### Changed

##### Core

- Performance around DNS resolution has been greatly improved in some
  cases.
  [#2625](https://github.com/Kong/kong/pull/2425)
- Secret values are now generated with a kernel-level, Cryptographically
  Secure PRNG.
  [#2536](https://github.com/Kong/kong/pull/2536)
- The `.kong_env` file created by Kong in its running prefix is now written
  without world-read permissions.
  [#2611](https://github.com/Kong/kong/pull/2611)

##### Plugin development

- The `marshall_event` function on schemas is now ignored by Kong, and can be
  safely removed as the new cache invalidation mechanism natively handles
  safer events broadcasting.
  [#2561](https://github.com/Kong/kong/pull/2561)

### Added

##### Core

- :fireworks: Support for regex URIs! You can now define regexes in your
  APIs `uris` property. Those regexes can have capturing groups which can
  be extracted by Kong during a request, and accessed later in the plugins
  (useful for URI rewriting). See the [Proxy
  Guide](https://getkong.org/docs/0.11.x/proxy/#using-regexes-in-uris) for
  documentation on how to use regex URIs.
  [#2681](https://github.com/Kong/kong/pull/2681)
- :fireworks: Support for HTTP/2. A new `http2` directive now enables
  HTTP/2 traffic on the `proxy_listen_ssl` address.
  [#2541](https://github.com/Kong/kong/pull/2541)
- :fireworks: Support for the `search` and `ndots` configuration options of
  your `resolv.conf` file.
  [#2425](https://github.com/Kong/kong/pull/2425)
- Kong now forwards new headers to your upstream services:
  `X-Forwarded-Host`, `X-Forwarded-Port`, and `X-Forwarded-Proto`.
  [#2236](https://github.com/Kong/kong/pull/2236)
- Support for the PROXY protocol. If the new `real_ip_header` configuration
  property is set to `real_ip_header = proxy_protocol`, then Kong will
  append the `proxy_protocol` parameter to the Nginx `listen` directive of
  the Kong proxy port.
  [#2236](https://github.com/Kong/kong/pull/2236)
- Support for BDR compatibility in the PostgreSQL migrations.
  Thanks [@AlexBloor](https://github.com/AlexBloor) for the patch!
  [#2672](https://github.com/Kong/kong/pull/2672)

##### Configuration

- Support for DNS nameservers specified in IPv6 format.
  [#2634](https://github.com/Kong/kong/pull/2634)
- A few new DNS configuration properties allow you to tweak the Kong DNS
  resolver, and in particular, how it handles the resolution of different
  record types or the eviction of stale records.
  [#2625](https://github.com/Kong/kong/pull/2625)
- A new `trusted_ips` configuration property allows you to define a list of
  trusted IP address blocks that are known to send trusted `X-Forwarded-*`
  headers. Requests from trusted IPs will make Kong forward those headers
  upstream. Requests from non-trusted IP addresses will make Kong override
  the `X-Forwarded-*` headers with its own values. In addition, this
  property also sets the ngx_http_realip_module `set_real_ip_from`
  directive(s), which makes Kong trust the incoming `X-Real-IP` header as
  well, which is used for operations such as rate-limiting by IP address,
  and that Kong forwards upstream as well.
  [#2236](https://github.com/Kong/kong/pull/2236)
- You can now configure the ngx_http_realip_module from the Kong
  configuration.  In addition to `trusted_ips` which sets the
  `set_real_ip_from` directives(s), two new properties, `real_ip_header`
  and `real_ip_recursive` allow you to configure the ngx_http_realip_module
  directives bearing the same name.
  [#2236](https://github.com/Kong/kong/pull/2236)
- Ability to hide Kong-specific response headers. Two new configuration
  fields: `server_tokens` and `latency_tokens` will respectively toggle
  whether the `Server` and `X-Kong-*-Latency` headers should be sent to
  downstream clients.
  [#2259](https://github.com/Kong/kong/pull/2259)
- New configuration property to tune handling request body data via the
  `client_max_body_size` and `client_body_buffer_size` directives
  (mirroring their Nginx counterparts). Note these settings are only
  defined for proxy requests; request body handling in the Admin API
  remains unchanged.
  [#2602](https://github.com/Kong/kong/pull/2602)
- New `error_default_type` configuration property. This setting is to
  specify a MIME type that will be used as the error response body format
  when Nginx encounters an error, but no `Accept` header was present in the
  request. The default value is `text/plain` for backwards compatibility.
  Thanks [@therealgambo](https://github.com/therealgambo) for the
  contribution!
  [#2500](https://github.com/Kong/kong/pull/2500)
- New `nginx_user` configuration property, which interfaces with the Nginx
  `user` directive.
  Thanks [@depay](https://github.com/depay) for the contribution!
  [#2180](https://github.com/Kong/kong/pull/2180)

##### CLI

- New `kong prepare` command to prepare the Kong running prefix (creating
  log files, SSL certificates, etc...) and allow for Kong to be started via
  the `nginx` binary. This is useful for environments like containers,
  where the foreground process should be the Nginx master process. The
  `kong compile` command has been deprecated as a result of this addition.
  [#2706](https://github.com/Kong/kong/pull/2706)

##### Admin API

- Ability to retrieve plugins added to a Consumer via two new endpoints:
  `/consumers/:username_or_id/plugins/` and
  `/consumers/:username_or_id/plugins/:plugin_id`.
  [#2714](https://github.com/Kong/kong/pull/2714)
- Support for JSON `null` in `PATCH` requests to unset a value on any
  entity.
  [#2700](https://github.com/Kong/kong/pull/2700)

##### Plugins

- jwt: Support for RS512 signed tokens.
  Thanks [@sarraz1](https://github.com/sarraz1) for the patch!
  [#2666](https://github.com/Kong/kong/pull/2666)
- rate-limiting/response-ratelimiting: Optionally hide informative response
  headers.
  [#2087](https://github.com/Kong/kong/pull/2087)
- aws-lambda: Define a custom response status when the upstream
  `X-Amz-Function-Error` header is "Unhandled".
  Thanks [@erran](https://github.com/erran) for the contribution!
  [#2587](https://github.com/Kong/kong/pull/2587)
- aws-lambda: Add new AWS regions that were previously unsupported.
  [#2769](https://github.com/Kong/kong/pull/2769)
- hmac: New option to validate the client-provided SHA-256 of the request
  body.
  Thanks [@vaibhavatul47](https://github.com/vaibhavatul47) for the
  contribution!
  [#2419](https://github.com/Kong/kong/pull/2419)
- hmac: Added support for `enforce_headers` option and added HMAC-SHA256,
  HMAC-SHA384, and HMAC-SHA512 support.
  [#2644](https://github.com/Kong/kong/pull/2644)
- statsd: New metrics and more flexible configuration. Support for
  prefixes, configurable stat type, and added metrics.
  [#2400](https://github.com/Kong/kong/pull/2400)
- datadog: New metrics and more flexible configuration. Support for
  prefixes, configurable stat type, and added metrics.
  [#2394](https://github.com/Kong/kong/pull/2394)

### Fixed

##### Core

- Kong now ensures that your clients URIs are transparently proxied
  upstream.  No percent-encoding/decoding or querystring stripping will
  occur anymore.
  [#2519](https://github.com/Kong/kong/pull/2519)
- Fix an issue where Kong would match an API with a shorter URI (from its
  `uris` value) as a prefix instead of a longer, matching prefix from
  another API.
  [#2662](https://github.com/Kong/kong/issues/2662)
- Fix an edge-case where an API with multiple `uris` and `strip_uri = true`
  would not always strip the client URI.
  [#2562](https://github.com/Kong/kong/issues/2562)
- HTTP `400` errors thrown by Nginx are now correctly caught by Kong and return
  a native, Kong-friendly response.
  [#2476](https://github.com/Kong/kong/pull/2476)

##### Configuration

- Octothorpes (`#`) can now be escaped (`\#`) and included in the Kong
  configuration values such as your datastore passwords or usernames.
  [#2411](https://github.com/Kong/kong/pull/2411)

##### Admin API

- The `data` response field of the `/upstreams/{upstream}/targets/active`
  Admin API endpoint now returns a list (`[]`) instead of an object (`{}`)
  when no active targets are present.
  [#2619](https://github.com/Kong/kong/pull/2619)

##### Plugins

- The `unique` constraint on OAuth2 `client_secrets` has been removed.
  [#2447](https://github.com/Kong/kong/pull/2447)
- The `unique` constraint on JWT Credentials `secrets` has been removed.
  [#2548](https://github.com/Kong/kong/pull/2548)
- oauth2: When requesting a token from `/oauth2/token`, one can now pass the
  `client_id` as a request body parameter, while `client_id:client_secret` is
  passed via the Authorization header. This allows for better integration
  with some OAuth2 flows proposed out there, such as from Cloudflare Apps.
  Thanks [@cedum](https://github.com/cedum) for the patch!
  [#2577](https://github.com/Kong/kong/pull/2577)
- datadog: Avoid a runtime error if the plugin is configured as a global plugin
  but the downstream request did not match any configured API.
  Thanks [@kjsteuer](https://github.com/kjsteuer) for the fix!
  [#2702](https://github.com/Kong/kong/pull/2702)
- Logging plugins: the produced logs `latencies.kong` field used to omit the
  time Kong spent in its Load Balancing logic, which includes DNS resolution
  time. This latency is now included in `latencies.kong`.
  [#2494](https://github.com/Kong/kong/pull/2494)

[Back to TOC](#table-of-contents)

## [0.10.3] - 2017/05/24

### Changed

- We noticed that some distribution packages were not
  building OpenResty against a JITable PCRE library. This
  happened on Ubuntu and RHEL environments where OpenResty was
  built against the system's PCRE installation.
  We now compile OpenResty against a JITable PCRE source for
  those platforms, which should result in significant performance
  improvements in regex matching.
  [Mashape/kong-distributions #9](https://github.com/Kong/kong-distributions/pull/9)
- TLS connections are now handled with a modern list of
  accepted ciphers, as per the Mozilla recommended TLS
  ciphers list.
  See https://wiki.mozilla.org/Security/Server_Side_TLS.
  This behavior is configurable via the newly
  introduced configuration properties described in the
  below "Added" section.
- Plugins:
  - rate-limiting: Performance improvements when using the
    `cluster` policy. The number of round trips to the
    database has been limited to the number of configured
    limits.
    [#2488](https://github.com/Kong/kong/pull/2488)

### Added

- New `ssl_cipher_suite` and `ssl_ciphers` configuration
  properties to configure the desired set of accepted ciphers,
  based on the Mozilla recommended TLS ciphers list.
  [#2555](https://github.com/Kong/kong/pull/2555)
- New `proxy_ssl_certificate` and `proxy_ssl_certificate_key`
  configuration properties. These properties configure the
  Nginx directives bearing the same name, to set client
  certificates to Kong when connecting to your upstream services.
  [#2556](https://github.com/Kong/kong/pull/2556)
- Proxy and Admin API access and error log paths are now
  configurable. Access logs can be entirely disabled if
  desired.
  [#2552](https://github.com/Kong/kong/pull/2552)
- Plugins:
  - Logging plugins: The produced logs include a new `tries`
    field which contains, which includes the upstream
    connection successes and failures of the load-balancer.
    [#2429](https://github.com/Kong/kong/pull/2429)
  - key-auth: Credentials can now be sent in the request body.
    [#2493](https://github.com/Kong/kong/pull/2493)
  - cors: Origins can now be defined as regular expressions.
    [#2482](https://github.com/Kong/kong/pull/2482)

### Fixed

- APIs matching: prioritize APIs with longer `uris` when said
  APIs also define `hosts` and/or `methods` as well. Thanks
  [@leonzz](https://github.com/leonzz) for the patch.
  [#2523](https://github.com/Kong/kong/pull/2523)
- SSL connections to Cassandra can now properly verify the
  certificate in use (when `cassandra_ssl_verify` is enabled).
  [#2531](https://github.com/Kong/kong/pull/2531)
- The DNS resolver no longer sends a A or AAAA DNS queries for SRV
  records. This should improve performance by avoiding unecessary
  lookups.
  [#2563](https://github.com/Kong/kong/pull/2563) &
  [Mashape/lua-resty-dns-client #12](https://github.com/Kong/lua-resty-dns-client/pull/12)
- Plugins
  - All authentication plugins don't throw an error anymore when
    invalid credentials are given and the `anonymous` user isn't
    configured.
    [#2508](https://github.com/Kong/kong/pull/2508)
  - rate-limiting: Effectively use the desired Redis database when
    the `redis` policy is in use and the `config.redis_database`
    property is set.
    [#2481](https://github.com/Kong/kong/pull/2481)
  - cors: The regression introduced in 0.10.1 regarding not
    sending the `*` wildcard when `conf.origin` was not specified
    has been fixed.
    [#2518](https://github.com/Kong/kong/pull/2518)
  - oauth2: properly check the client application ownership of a
    token before refreshing it.
    [#2461](https://github.com/Kong/kong/pull/2461)

[Back to TOC](#table-of-contents)

## [0.10.2] - 2017/05/01

### Changed

- The Kong DNS resolver now honors the `MAXNS` setting (3) when parsing the
  nameservers specified in `resolv.conf`.
  [#2290](https://github.com/Kong/kong/issues/2290)
- Kong now matches incoming requests via the `$request_uri` property, instead
  of `$uri`, in order to better handle percent-encoded URIS. A more detailed
  explanation will be included in the below "Fixed" section.
  [#2377](https://github.com/Kong/kong/pull/2377)
- Upstream calls do not unconditionally include a trailing `/` anymore. See the
  below "Added" section for more details.
  [#2315](https://github.com/Kong/kong/pull/2315)
- Admin API:
  - The "active targets" endpoint now only return the most recent nonzero
    weight Targets, instead of all nonzero weight targets. This is to provide
    a better picture of the Targets currently in use by the Kong load balancer.
    [#2310](https://github.com/Kong/kong/pull/2310)

### Added

- :fireworks: Plugins can implement a new `rewrite` handler to execute code in
  the Nginx rewrite phase. This phase is executed prior to matching a
  registered Kong API, and prior to any authentication plugin. As such, only
  global plugins (neither tied to an API or Consumer) will execute this phase.
  [#2354](https://github.com/Kong/kong/pull/2354)
- Ability for the client to chose whether the upstream request (Kong <->
  upstream) should contain a trailing slash in its URI. Prior to this change,
  Kong 0.10 would unconditionally append a trailing slash to all upstream
  requests. The added functionality is described in
  [#2211](https://github.com/Kong/kong/issues/2211), and was implemented in
  [#2315](https://github.com/Kong/kong/pull/2315).
- Ability to hide Kong-specific response headers. Two new configuration fields:
  `server_tokens` and `latency_tokens` will respectively toggle whether the
  `Server` and `X-Kong-*-Latency` headers should be sent to downstream clients.
  [#2259](https://github.com/Kong/kong/pull/2259)
- New `cassandra_schema_consensus_timeout` configuration property, to allow for
  Kong to wait for the schema consensus of your Cassandra cluster during
  migrations.
  [#2326](https://github.com/Kong/kong/pull/2326)
- Serf commands executed by a running Kong node are now logged in the Nginx
  error logs with a `DEBUG` level.
  [#2410](https://github.com/Kong/kong/pull/2410)
- Ensure the required shared dictionaries are defined in the Nginx
  configuration. This will prevent custom Nginx templates from potentially
  resulting in a breaking upgrade for users.
  [#2466](https://github.com/Kong/kong/pull/2466)
- Admin API:
  - Target Objects can now be deleted with their ID as well as their name. The
    endpoint becomes: `/upstreams/:name_or_id/targets/:target_or_id`.
    [#2304](https://github.com/Kong/kong/pull/2304)
- Plugins:
  - :fireworks: **New Request termination plugin**. This plugin allows to
    temporarily disable an API and return a pre-configured response status and
    body to your client. Useful for use-cases such as maintenance mode for your
    upstream services. Thanks to [@pauldaustin](https://github.com/pauldaustin)
    for the contribution.
    [#2051](https://github.com/Kong/kong/pull/2051)
  - Logging plugins: The produced logs include two new fields: a `consumer`
    field, which contains the properties of the authenticated Consumer
    (`id`, `custom_id`, and `username`), if any, and a `tries` field, which
    includes the upstream connection successes and failures of the load-
    balancer.
    [#2367](https://github.com/Kong/kong/pull/2367)
    [#2429](https://github.com/Kong/kong/pull/2429)
  - http-log: Now set an upstream HTTP basic access authentication header if
    the configured `conf.http_endpoint` parameter includes an authentication
    section. Thanks [@amir](https://github.com/amir) for the contribution.
    [#2432](https://github.com/Kong/kong/pull/2432)
  - file-log: New `config.reopen` property to close and reopen the log file on
    every request, in order to effectively rotate the logs.
    [#2348](https://github.com/Kong/kong/pull/2348)
  - jwt: Returns `401 Unauthorized` on invalid claims instead of the previous
    `403 Forbidden` status.
    [#2433](https://github.com/Kong/kong/pull/2433)
  - key-auth: Allow setting API key header names with an underscore.
    [#2370](https://github.com/Kong/kong/pull/2370)
  - cors: When `config.credentials = true`, we do not send an ACAO header with
    value `*`. The ACAO header value will be that of the request's `Origin: `
    header.
    [#2451](https://github.com/Kong/kong/pull/2451)

### Fixed

- Upstream connections over TLS now set their Client Hello SNI field. The SNI
  value is taken from the upstream `Host` header value, and thus also depends
  on the `preserve_host` setting of your API. Thanks
  [@konrade](https://github.com/konrade) for the original patch.
  [#2225](https://github.com/Kong/kong/pull/2225)
- Correctly match APIs with percent-encoded URIs in their `uris` property.
  Generally, this change also avoids normalizing (and thus, potentially
  altering) the request URI when trying to match an API's `uris` value. Instead
  of relying on the Nginx `$uri` variable, we now use `$request_uri`.
  [#2377](https://github.com/Kong/kong/pull/2377)
- Handle a routing edge-case under some conditions with the `uris` matching
  rule of APIs that would falsely lead Kong into believing no API was matched
  for what would actually be a valid request.
  [#2343](https://github.com/Kong/kong/pull/2343)
- If no API was configured with a `hosts` matching rule, then the
  `preserve_host` flag would never be honored.
  [#2344](https://github.com/Kong/kong/pull/2344)
- The `X-Forwarded-For` header sent to your upstream services by Kong is not
  set from the Nginx `$proxy_add_x_forwarded_for` variable anymore. Instead,
  Kong uses the `$realip_remote_addr` variable to append the real IP address
  of a client, instead of `$remote_addr`, which can come from a previous proxy
  hop.
  [#2236](https://github.com/Kong/kong/pull/2236)
- CNAME records are now properly being cached by the DNS resolver. This results
  in a performance improvement over previous 0.10 versions.
  [#2303](https://github.com/Kong/kong/pull/2303)
- When using Cassandra, some migrations would not be performed on the same
  coordinator as the one originally chosen. The same migrations would also
  require a response from other replicas in a cluster, but were not waiting
  for a schema consensus beforehand, causing indeterministic failures in the
  migrations, especially if the cluster's inter-nodes communication is slow.
  [#2326](https://github.com/Kong/kong/pull/2326)
- The `cassandra_timeout` configuration property is now correctly taken into
  consideration by Kong.
  [#2326](https://github.com/Kong/kong/pull/2326)
- Correctly trigger plugins configured on the anonymous Consumer for anonymous
  requests (from auth plugins with the new `config.anonymous` parameter).
  [#2424](https://github.com/Kong/kong/pull/2424)
- When multiple auth plugins were configured with the recent `config.anonymous`
  parameter for "OR" authentication, such plugins would override each other's
  results and response headers, causing false negatives.
  [#2222](https://github.com/Kong/kong/pull/2222)
- Ensure the `cassandra_contact_points` property does not contain any port
  information. Those should be specified in `cassandra_port`. Thanks
  [@Vermeille](https://github.com/Vermeille) for the contribution.
  [#2263](https://github.com/Kong/kong/pull/2263)
- Prevent an upstream or legitimate internal error in the load balancing code
  from throwing a Lua-land error as well.
  [#2327](https://github.com/Kong/kong/pull/2327)
- Allow backwards compatibility with custom Nginx configurations that still
  define the `resolver ${{DNS_RESOLVER}}` directive. Vales from the Kong
  `dns_resolver` property will be flattened to a string and appended to the
  directive.
  [#2386](https://github.com/Kong/kong/pull/2386)
- Plugins:
  - hmac: Better handling of invalid base64-encoded signatures. Previously Kong
    would return an HTTP 500 error. We now properly return HTTP 403 Forbidden.
    [#2283](https://github.com/Kong/kong/pull/2283)
- Admin API:
  - Detect conflicts between SNI Objects in the `/snis` and `/certificates`
    endpoint.
    [#2285](https://github.com/Kong/kong/pull/2285)
  - The `/certificates` route used to not return the `total` and `data` JSON
    fields. We now send those fields back instead of a root list of certificate
    objects.
    [#2463](https://github.com/Kong/kong/pull/2463)
  - Endpoints with path parameters like `/xxx_or_id` will now also yield the
    proper result if the `xxx` field is formatted as a UUID. Most notably, this
    fixes a problem for Consumers whose `username` is a UUID, that could not be
    found when requesting `/consumers/{username_as_uuid}`.
    [#2420](https://github.com/Kong/kong/pull/2420)
  - The "active targets" endpoint does not require a trailing slash anymore.
    [#2307](https://github.com/Kong/kong/pull/2307)
  - Upstream Objects can now be deleted properly when using Cassandra.
    [#2404](https://github.com/Kong/kong/pull/2404)

[Back to TOC](#table-of-contents)

## [0.10.1] - 2017/03/27

### Changed

- :warning: Serf has been downgraded to version 0.7 in our distributions,
  although versions up to 0.8.1 are still supported. This fixes a problem when
  automatically detecting the first non-loopback private IP address, which was
  defaulted to `127.0.0.1` in Kong 0.10.0. Greater versions of Serf can still
  be used, but the IP address needs to be manually specified in the
  `cluster_advertise` configuration property.
- :warning: The [CORS Plugin](https://getkong.org/plugins/cors/) parameter
  `config.origin` is now `config.origins`.
  [#2203](https://github.com/Kong/kong/pull/2203)

   :red_circle: **Post-release note (as of 2017/05/12)**: A faulty behavior
   has been observed with this change. Previously, the plugin would send the
   `*` wildcard when `config.origin` was not specified. With this change, the
   plugin **does not** send the `*` wildcard by default anymore. You will need
   to specify it manually when configuring the plugin, with `config.origins=*`.
   This behavior is to be fixed in a future release.

   :white_check_mark: **Update (2017/05/24)**: A fix to this regression has been
   released as part of 0.10.3. See the section of the Changelog related to this
   release for more details.
- Admin API:
  - Disable support for TLS/1.0.
    [#2212](https://github.com/Kong/kong/pull/2212)

### Added

- Admin API:
  - Active targets can be pulled with `GET /upstreams/{name}/targets/active`.
    [#2230](https://github.com/Kong/kong/pull/2230)
  - Provide a convenience endpoint to disable targets at:
    `DELETE /upstreams/{name}/targets/{target}`.
    Under the hood, this creates a new target with `weight = 0` (the
    correct way of disabling targets, which used to cause confusion).
    [#2256](https://github.com/Kong/kong/pull/2256)
- Plugins:
  - cors: Support for configuring multiple Origin domains.
    [#2203](https://github.com/Kong/kong/pull/2203)

### Fixed

- Use an LRU cache for Lua-land entities caching to avoid exhausting the Lua
  VM memory in long-running instances.
  [#2246](https://github.com/Kong/kong/pull/2246)
- Avoid potential deadlocks upon callback errors in the caching module for
  database entities.
  [#2197](https://github.com/Kong/kong/pull/2197)
- Relax multipart MIME type parsing. A space is allowed in between values
  of the Content-Type header.
  [#2215](https://github.com/Kong/kong/pull/2215)
- Admin API:
  - Better handling of non-supported HTTP methods on endpoints of the Admin
    API. In some cases this used to throw an internal error. Calling any
    endpoint with a non-supported HTTP method now always returns `405 Method
    Not Allowed` as expected.
    [#2213](https://github.com/Kong/kong/pull/2213)
- CLI:
  - Better error handling when missing Serf executable.
    [#2218](https://github.com/Kong/kong/pull/2218)
  - Fix a bug in the `kong migrations` command that would prevent it to run
    correctly.
    [#2238](https://github.com/Kong/kong/pull/2238)
  - Trim list values specified in the configuration file.
    [#2206](https://github.com/Kong/kong/pull/2206)
  - Align the default configuration file's values to the actual, hard-coded
    default values to avoid confusion.
    [#2254](https://github.com/Kong/kong/issues/2254)
- Plugins:
  - hmac: Generate an HMAC secret value if none is provided.
    [#2158](https://github.com/Kong/kong/pull/2158)
  - oauth2: Don't try to remove credential values from request bodies if the
    MIME type is multipart, since such attempts would result in an error.
    [#2176](https://github.com/Kong/kong/pull/2176)
  - ldap: This plugin should not be applied to a single Consumer, however, this
    was not properly enforced. It is now impossible to apply this plugin to a
    single Consumer (as per all authentication plugin).
    [#2237](https://github.com/Kong/kong/pull/2237)
  - aws-lambda: Support for `us-west-2` region in schema.
    [#2257](https://github.com/Kong/kong/pull/2257)

[Back to TOC](#table-of-contents)

## [0.10.0] - 2017/03/07

Kong 0.10 is one of most significant releases to this day. It ships with
exciting new features that have been heavily requested for the last few months,
such as load balancing, Cassandra 3.0 compatibility, Websockets support,
internal DNS resolution (A and SRV records without Dnsmasq), and more flexible
matching capabilities for APIs routing.

On top of those new features, this release received a particular attention to
performance, and brings many improvements and refactors that should make it
perform significantly better than any previous version.

### Changed

- :warning: API Objects (as configured via the Admin API) do **not** support
  the `request_host` and `request_uri` fields anymore. The 0.10 migrations
  should upgrade your current API Objects, but make sure to read the new [0.10
  Proxy Guide](https://getkong.org/docs/0.10.x/proxy) to learn the new routing
  capabilities of Kong. On the good side, this means that Kong can now route
  incoming requests according to a combination of Host headers, URIs, and HTTP
  methods.
- :warning: Final slashes in `upstream_url` are no longer allowed.
  [#2115](https://github.com/Kong/kong/pull/2115)
- :warning: The SSL plugin has been removed and dynamic SSL capabilities have
  been added to Kong core, and are configurable via new properties on the API
  entity. See the related PR for a detailed explanation of this change.
  [#1970](https://github.com/Kong/kong/pull/1970)
- :warning: Drop the Dnsmasq dependency. We now internally resolve both A and
  SRV DNS records.
  [#1587](https://github.com/Kong/kong/pull/1587)
- :warning: Dropping support for insecure `TLS/1.0` and defaulting `Upgrade`
  responses to `TLS/1.2`.
  [#2119](https://github.com/Kong/kong/pull/2119)
- Bump the compatible OpenResty version to `1.11.2.1` and `1.11.2.2`. Support
  for OpenResty `1.11.2.2` requires the `--without-luajit-lua52` compilation
  flag.
- Separate Admin API and Proxy error logs. Admin API logs are now written to
  `logs/admin_access.log`.
  [#1782](https://github.com/Kong/kong/pull/1782)
- Auto-generates stronger SHA-256 with RSA encryption SSL certificates.
  [#2117](https://github.com/Kong/kong/pull/2117)

### Added

- :fireworks: Support for Cassandra 3.x.
  [#1709](https://github.com/Kong/kong/pull/1709)
- :fireworks: SRV records resolution.
  [#1587](https://github.com/Kong/kong/pull/1587)
- :fireworks: Load balancing. When an A or SRV record resolves to multiple
  entries, Kong now rotates those upstream targets with a Round-Robin
  algorithm. This is a first step towards implementing more load balancing
  algorithms.
  Another way to specify multiple upstream targets is to use the newly
  introduced `/upstreams` and `/targets` entities of the Admin API.
  [#1587](https://github.com/Kong/kong/pull/1587)
  [#1735](https://github.com/Kong/kong/pull/1735)
- :fireworks: Multiple hosts and paths per API. Kong can now route incoming
  requests to your services based on a combination of Host headers, URIs and
  HTTP methods. See the related PR for a detailed explanation of the new
  properties and capabilities of the new router.
  [#1970](https://github.com/Kong/kong/pull/1970)
- :fireworks: Maintain upstream connection pools which should greatly improve
  performance, especially for HTTPS upstream connections.  We now use HTTP/1.1
  for upstream connections as well as an nginx `upstream` block with a
  configurable`keepalive` directive, thanks to the new `nginx_keepalive`
  configuration property.
  [#1587](https://github.com/Kong/kong/pull/1587)
  [#1827](https://github.com/Kong/kong/pull/1827)
- :fireworks: Websockets support. Kong can now upgrade client connections to
  use the `ws` protocol when `Upgrade: websocket` is present.
  [#1827](https://github.com/Kong/kong/pull/1827)
- Use an in-memory caching strategy for database entities in order to reduce
  CPU load during requests proxying.
  [#1688](https://github.com/Kong/kong/pull/1688)
- Provide negative-caching for missed database entities. This should improve
  performance in some cases.
  [#1914](https://github.com/Kong/kong/pull/1914)
- Support for serving the Admin API over SSL. This introduces new properties in
  the configuration file: `admin_listen_ssl`, `admin_ssl`, `admin_ssl_cert` and
  `admin_ssl_cert_key`.
  [#1706](https://github.com/Kong/kong/pull/1706)
- Support for upstream connection timeouts. APIs now have 3 new fields:
  `upstream_connect_timeout`, `upstream_send_timeout`, `upstream_read_timeout`
  to specify, in milliseconds, a timeout value for requests between Kong and
  your APIs.
  [#2036](https://github.com/Kong/kong/pull/2036)
- Support for clustering key rotation in the underlying Serf process:
  - new `cluster_keyring_file` property in the configuration file.
  - new `kong cluster keys ..` CLI commands that expose the underlying
    `serf keys ..` commands.
  [#2069](https://github.com/Kong/kong/pull/2069)
- Support for `lua_socket_pool_size` property in configuration file.
  [#2109](https://github.com/Kong/kong/pull/2109)
- Plugins:
  - :fireworks: **New AWS Lambda plugin**. Thanks Tim Erickson for his
    collaboration on this new addition.
    [#1777](https://github.com/Kong/kong/pull/1777)
    [#1190](https://github.com/Kong/kong/pull/1190)
  - Anonymous authentication for auth plugins. When such plugins receive the
    `config.anonymous=<consumer_id>` property, even non-authenticated requests
    will be proxied by Kong, with the traditional Consumer headers set to the
    designated anonymous consumer, but also with a `X-Anonymous-Consumer`
    header. Multiple auth plugins will work in a logical `OR` fashion.
    [#1666](https://github.com/Kong/kong/pull/1666) and
    [#2035](https://github.com/Kong/kong/pull/2035)
  - request-transformer: Ability to change the HTTP method of the upstream
    request. [#1635](https://github.com/Kong/kong/pull/1635)
  - jwt: Support for ES256 signatures.
    [#1920](https://github.com/Kong/kong/pull/1920)
  - rate-limiting: Ability to select the Redis database to use via the new
    `config.redis_database` plugin property.
    [#1941](https://github.com/Kong/kong/pull/1941)

### Fixed

- Looking for Serf in known installation paths.
  [#1997](https://github.com/Kong/kong/pull/1997)
- Including port in upstream `Host` header.
  [#2045](https://github.com/Kong/kong/pull/2045)
- Clarify the purpose of the `cluster_listen_rpc` property in
  the configuration file. Thanks Jeremy Monin for the patch.
  [#1860](https://github.com/Kong/kong/pull/1860)
- Admin API:
  - Properly Return JSON responses (instead of HTML) on HTTP 409 Conflict
    when adding Plugins.
    [#2014](https://github.com/Kong/kong/issues/2014)
- CLI:
  - Avoid double-prefixing migration error messages with the database name
    (PostgreSQL/Cassandra).
- Plugins:
  - Fix fault tolerance logic and error reporting in rate-limiting plugins.
  - CORS: Properly return `Access-Control-Allow-Credentials: false` if
    `Access-Control-Allow-Origin: *`.
    [#2104](https://github.com/Kong/kong/pull/2104)
  - key-auth: enforce `key_names` to be proper header names according to Nginx.
    [#2142](https://github.com/Kong/kong/pull/2142)

[Back to TOC](#table-of-contents)

## [0.9.9] - 2017/02/02

### Fixed

- Correctly put Cassandra sockets into the Nginx connection pool for later
  reuse. This greatly improves the performance for rate-limiting and
  response-ratelimiting plugins.
  [f8f5306](https://github.com/Kong/kong/commit/f8f53061207de625a29bbe5d80f1807da468a1bc)
- Correct length of a year in seconds for rate-limiting and
  response-ratelimiting plugins. A year was wrongly assumed to only be 360
  days long.
  [e4fdb2a](https://github.com/Kong/kong/commit/e4fdb2a3af4a5f2bf298c7b6488d88e67288c98b)
- Prevent misinterpretation of the `%` character in proxied URLs encoding.
  Thanks Thomas Jouannic for the patch.
  [#1998](https://github.com/Kong/kong/pull/1998)
  [#2040](https://github.com/Kong/kong/pull/2040)

[Back to TOC](#table-of-contents)

## [0.9.8] - 2017/01/19

### Fixed

- Properly set the admin IP in the Serf script.

### Changed

- Provide negative-caching for missed database entities. This should improve
  performance in some cases.
  [#1914](https://github.com/Kong/kong/pull/1914)

### Fixed

- Plugins:
  - Fix fault tolerance logic and error reporting in rate-limiting plugins.

[Back to TOC](#table-of-contents)

## [0.9.7] - 2016/12/21

### Fixed

- Fixed a performance issue in Cassandra by removing an old workaround that was
  forcing Cassandra to use LuaSocket instead of cosockets.
  [#1916](https://github.com/Kong/kong/pull/1916)
- Fixed an issue that was causing a recursive attempt to stop Kong's services
  when an error was occurring.
  [#1877](https://github.com/Kong/kong/pull/1877)
- Custom plugins are now properly loaded again.
  [#1910](https://github.com/Kong/kong/pull/1910)
- Plugins:
  - Galileo: properly encode empty arrays.
    [#1909](https://github.com/Kong/kong/pull/1909)
  - OAuth 2: implements a missing Postgres migration for `redirect_uri` in
    every OAuth 2 credential. [#1911](https://github.com/Kong/kong/pull/1911)
  - OAuth 2: safely parse the request body even when no data has been sent.
    [#1915](https://github.com/Kong/kong/pull/1915)

[Back to TOC](#table-of-contents)

## [0.9.6] - 2016/11/29

### Fixed

- Resolve support for PostgreSQL SSL connections.
  [#1720](https://github.com/Kong/kong/issues/1720)
- Ensure `kong start` honors the `--conf` flag is a config file already exists
  at one of the default locations (`/etc/kong.conf`, `/etc/kong/kong.conf`).
  [#1681](https://github.com/Kong/kong/pull/1681)
- Obfuscate sensitive properties from the `/` Admin API route which returns
  the current node's configuration.
  [#1650](https://github.com/Kong/kong/pull/1650)

[Back to TOC](#table-of-contents)

## [0.9.5] - 2016/11/07

### Changed

- Dropping support for OpenResty 1.9.15.1 in favor of 1.11.2.1
  [#1797](https://github.com/Kong/kong/pull/1797)

### Fixed

- Fixed an error (introduced in 0.9.4) in the auto-clustering event

[Back to TOC](#table-of-contents)

## [0.9.4] - 2016/11/02

### Fixed

- Fixed the random string generator that was causing some problems, especially
  in Serf for clustering. [#1754](https://github.com/Kong/kong/pull/1754)
- Seed random number generator in CLI.
  [#1641](https://github.com/Kong/kong/pull/1641)
- Reducing log noise in the Admin API.
  [#1781](https://github.com/Kong/kong/pull/1781)
- Fixed the reports lock implementation that was generating a periodic error
  message. [#1783](https://github.com/Kong/kong/pull/1783)

[Back to TOC](#table-of-contents)

## [0.9.3] - 2016/10/07

### Added

- Added support for Serf 0.8. [#1693](https://github.com/Kong/kong/pull/1693)

### Fixed

- Properly invalidate global plugins.
  [#1723](https://github.com/Kong/kong/pull/1723)

[Back to TOC](#table-of-contents)

## [0.9.2] - 2016/09/20

### Fixed

- Correctly report migrations errors. This was caused by an error being thrown
  from the error handler, and superseding the actual error. [#1605]
  (https://github.com/Kong/kong/pull/1605)
- Prevent Kong from silently failing to start. This would be caused by an
  erroneous error handler. [28f5d10]
  (https://github.com/Kong/kong/commit/28f5d10)
- Only report a random number generator seeding error when it is not already
  seeded. [#1613](https://github.com/Kong/kong/pull/1613)
- Reduce intra-cluster noise by not propagating keepalive requests events.
  [#1660](https://github.com/Kong/kong/pull/1660)
- Admin API:
  - Obfuscates sensitive configuration settings from the `/` route.
    [#1650](https://github.com/Kong/kong/pull/1650)
- CLI:
  - Prevent a failed `kong start` to stop an already running Kong node.
    [#1645](https://github.com/Kong/kong/pull/1645)
  - Remove unset configuration placeholders from the nginx configuration
    template. This would occur when no Internet connection would be
    available and would cause Kong to compile an erroneous nginx config.
    [#1606](https://github.com/Kong/kong/pull/1606)
  - Properly count the number of executed migrations.
    [#1649](https://github.com/Kong/kong/pull/1649)
- Plugins:
  - OAuth2: remove the "Kong" mentions in missing `provision_key` error
    messages. [#1633](https://github.com/Kong/kong/pull/1633)
  - OAuth2: allow to correctly delete applications when using Cassandra.
    [#1659](https://github.com/Kong/kong/pull/1659)
  - galileo: provide a default `bodySize` value when `log_bodies=true` but the
    current request/response has no body.
    [#1657](https://github.com/Kong/kong/pull/1657)

[Back to TOC](#table-of-contents)

## [0.9.1] - 2016/09/02

### Added

- Plugins:
  - ACL: allow to retrieve/update/delete an ACL by group name.
    [#1544](https://github.com/Kong/kong/pull/1544)
  - Basic Authentication: allow to retrieve/update/delete a credential by `username`.
    [#1570](https://github.com/Kong/kong/pull/1570)
  - HMAC Authentication: allow to retrieve/update/delete a credential by `username`.
    [#1570](https://github.com/Kong/kong/pull/1570)
  - JWT Authentication: allow to retrieve/update/delete a credential by `key`.
    [#1570](https://github.com/Kong/kong/pull/1570)
  - Key Authentication: allow to retrieve/update/delete a credential by `key`.
    [#1570](https://github.com/Kong/kong/pull/1570)
  - OAuth2 Authentication: allow to retrieve/update/delete a credential by `client_id` and tokens by `access_token`.
    [#1570](https://github.com/Kong/kong/pull/1570)

### Fixed

- Correctly parse configuration file settings containing comments.
  [#1569](https://github.com/Kong/kong/pull/1569)
- Prevent third-party Lua modules (and plugins) to override the seed for random
  number generation. This prevents the creation of conflicting UUIDs.
  [#1558](https://github.com/Kong/kong/pull/1558)
- Use [pgmoon-mashape](https://github.com/Kong/pgmoon) `2.0.0` which
  properly namespaces our fork, avoiding conflicts with other versions of
  pgmoon, such as the one installed by Lapis.
  [#1582](https://github.com/Kong/kong/pull/1582)
- Avoid exposing OpenResty's information on HTTP `4xx` errors.
  [#1567](https://github.com/Kong/kong/pull/1567)
- ulimit with `unlimited` value is now properly handled.
  [#1545](https://github.com/Kong/kong/pull/1545)
- CLI:
  - Stop third-party services (Dnsmasq/Serf) when Kong could not start.
    [#1588](https://github.com/Kong/kong/pull/1588)
  - Prefix database migration errors (such as Postgres' `connection refused`)
    with the database name (`postgres`/`cassandra`) to avoid confusions.
    [#1583](https://github.com/Kong/kong/pull/1583)
- Plugins:
  - galileo: Use `Content-Length` header to get request/response body size when
    `log_bodies` is disabled.
    [#1584](https://github.com/Kong/kong/pull/1584)
- Admin API:
  - Revert the `/plugins/enabled` endpoint's response to be a JSON array, and
    not an Object. [#1529](https://github.com/Kong/kong/pull/1529)

[Back to TOC](#table-of-contents)

## [0.9.0] - 2016/08/18

The main focus of this release is Kong's new CLI. With a simpler configuration file, new settings, environment variables support, new commands as well as a new interpreter, the new CLI gives more power and flexibility to Kong users and allow for an easier integration in your deployment workflow, as well as better testing for developers and plugins authors. Additionally, some new plugins and performance improvements are included as well as the regular bug fixes.

### Changed

- :warning: PostgreSQL is the new default datastore for Kong. If you were using Cassandra and you are upgrading, you need to explicitly set `cassandra` as your `database`.
- :warning: New CLI, with new commands and refined arguments. This new CLI uses the `resty-cli` interpreter (see [lua-resty-cli](https://github.com/openresty/resty-cli)) instead of LuaJIT. As a result, the `resty` executable must be available in your `$PATH` (resty-cli is shipped in the OpenResty bundle) as well as the `bin/kong` executable. Kong does not rely on Luarocks installing the `bin/kong` executable anymore. This change of behavior is taken care of if you are using one of the official Kong packages.
- :warning: Kong uses a new configuration file, with an easier syntax than the previous YAML file.
- New arguments for the CLI, such as verbose, debug and tracing flags. We also avoid requiring the configuration file as an argument to each command as per the previous CLI.
- Customization of the Nginx configuration can now be taken care of using two different approaches: with a custom Nginx configuration template and using `kong start --template <file>`, or by using `kong compile` to generate the Kong Nginx sub-configuration, and `include` it in a custom Nginx instance.
- Plugins:
  - Rate Limiting: the `continue_on_error` property is now called `fault_tolerant`.
  - Response Rate Limiting: the `continue_on_error` property is now called `fault_tolerant`.

### Added

- :fireworks: Support for overriding configuration settings with environment variables.
- :fireworks: Support for SSL connections between Kong and PostgreSQL. [#1425](https://github.com/Kong/kong/pull/1425)
- :fireworks: Ability to apply plugins with more granularity: per-consumer, and global plugins are now possible. [#1403](https://github.com/Kong/kong/pull/1403)
- New `kong check` command: validates a Kong configuration file.
- Better version check for third-party dependencies (OpenResty, Serf, Dnsmasq). [#1307](https://github.com/Kong/kong/pull/1307)
- Ability to configure the validation depth of database SSL certificates from the configuration file. [#1420](https://github.com/Kong/kong/pull/1420)
- `request_host`: internationalized url support; utf-8 domain names through punycode support and paths through %-encoding. [#1300](https://github.com/Kong/kong/issues/1300)
- Implements caching locks when fetching database configuration (APIs, Plugins...) to avoid dog pile effect on cold nodes. [#1402](https://github.com/Kong/kong/pull/1402)
- Plugins:
  - :fireworks: **New bot-detection plugin**: protect your APIs by detecting and rejecting common bots and crawlers. [#1413](https://github.com/Kong/kong/pull/1413)
  - correlation-id: new "tracker" generator, identifying requests per worker and connection. [#1288](https://github.com/Kong/kong/pull/1288)
  - request/response-transformer: ability to add strings including colon characters. [#1353](https://github.com/Kong/kong/pull/1353)
  - rate-limiting: support for new rate-limiting policies (`cluster`, `local` and `redis`), and for a new `limit_by` property to force rate-limiting by `consumer`, `credential` or `ip`.
  - response-rate-limiting: support for new rate-limiting policies (`cluster`, `local` and `redis`), and for a new `limit_by` property to force rate-limiting by `consumer`, `credential` or `ip`.
  - galileo: performance improvements of ALF serialization. ALFs are not discarded when exceeding 20MBs anymore. [#1463](https://github.com/Kong/kong/issues/1463)
  - statsd: new `upstream_stream` latency metric. [#1466](https://github.com/Kong/kong/pull/1466)
  - datadog: new `upstream_stream` latency metric and tagging support for each metric. [#1473](https://github.com/Kong/kong/pull/1473)

### Removed

- We now use [lua-resty-jit-uuid](https://github.com/thibaultCha/lua-resty-jit-uuid) for UUID generation, which is a pure Lua implementation of [RFC 4122](https://www.ietf.org/rfc/rfc4122.txt). As a result, libuuid is not a dependency of Kong anymore.

### Fixed

- Sensitive configuration settings are not printed to stdout anymore. [#1256](https://github.com/Kong/kong/issues/1256)
- Fixed bug that caused nodes to remove themselves from the database when they attempted to join the cluster. [#1437](https://github.com/Kong/kong/pull/1437)
- Plugins:
  - request-size-limiting: use proper constant for MB units while setting the size limit. [#1416](https://github.com/Kong/kong/pull/1416)
  - OAuth2: security and config validation fixes. [#1409](https://github.com/Kong/kong/pull/1409) [#1112](https://github.com/Kong/kong/pull/1112)
  - request/response-transformer: better validation of fields provided without a value. [#1399](https://github.com/Kong/kong/pull/1399)
  - JWT: handle some edge-cases that could result in HTTP 500 errors. [#1362](https://github.com/Kong/kong/pull/1362)

> **internal**
> - new test suite using resty-cli and removing the need to monkey-patch the `ngx` global.
> - custom assertions and new helper methods (`wait_until()`) to gracefully fail in case of timeout.
> - increase atomicity of the testing environment.
> - lighter testing instance, only running 1 worker and not using Dnsmasq by default.

[Back to TOC](#table-of-contents)

## [0.8.3] - 2016/06/01

This release includes some bugfixes:

### Changed

- Switched the log level of the "No nodes found in cluster" warning to `INFO`, that was printed when starting up the first Kong node in a new cluster.
- Kong now requires OpenResty `1.9.7.5`.

### Fixed

- New nodes are now properly registered into the `nodes` table when running on the same machine. [#1281](https://github.com/Kong/kong/pull/1281)
- Fixed a failed error parsing on Postgres. [#1269](https://github.com/Kong/kong/pull/1269)
- Plugins:
  - Response Transformer: Slashes are now encoded properly, and fixed a bug that hang the execution of the plugin. [#1257](https://github.com/Kong/kong/pull/1257) and [#1263](https://github.com/Kong/kong/pull/1263)
  - JWT: If a value for `algorithm` is missing, it's now `HS256` by default. This problem occurred when migrating from older versions of Kong.
  - OAuth 2.0: Fixed a Postgres problem that was preventing an application from being created, and fixed a check on the `redirect_uri` field. [#1264](https://github.com/Kong/kong/pull/1264) and [#1267](https://github.com/Kong/kong/issues/1267)

[Back to TOC](#table-of-contents)

## [0.8.2] - 2016/05/25

This release includes bugfixes and minor updates:

### Added

- Support for a simple slash in `request_path`. [#1227](https://github.com/Kong/kong/pull/1227)
- Plugins:
  - Response Rate Limiting: it now appends usage headers to the upstream requests in the form of `X-Ratelimit-Remaining-{limit_name}` and introduces a new `config.block_on_first_violation` property. [#1235](https://github.com/Kong/kong/pull/1235)

#### Changed

- Plugins:
  - **Mashape Analytics: The plugin is now called "Galileo", and added support for Galileo v3. [#1159](https://github.com/Kong/kong/pull/1159)**

#### Fixed

- Postgres now relies on the `search_path` configured on the database and its default value `$user, public`. [#1196](https://github.com/Kong/kong/issues/1196)
- Kong now properly encodes an empty querystring parameter like `?param=` when proxying the request. [#1210](https://github.com/Kong/kong/pull/1210)
- The configuration now checks that `cluster.ttl_on_failure` is at least 60 seconds. [#1199](https://github.com/Kong/kong/pull/1199)
- Plugins:
  - Loggly: Fixed an issue that was triggering 400 and 500 errors. [#1184](https://github.com/Kong/kong/pull/1184)
  - JWT: The `TYP` value in the header is not optional and case-insensitive. [#1192](https://github.com/Kong/kong/pull/1192)
  - Request Transformer: Fixed a bug when transforming request headers. [#1202](https://github.com/Kong/kong/pull/1202)
  - OAuth 2.0: Multiple redirect URIs are now supported. [#1112](https://github.com/Kong/kong/pull/1112)
  - IP Restriction: Fixed that prevented the plugin for working properly when added on an API. [#1245](https://github.com/Kong/kong/pull/1245)
  - CORS: Fixed an issue when `config.preflight_continue` was enabled. [#1240](https://github.com/Kong/kong/pull/1240)

[Back to TOC](#table-of-contents)

## [0.8.1] - 2016/04/27

This release includes some fixes and minor updates:

### Added

- Adds `X-Forwarded-Host` and `X-Forwarded-Prefix` to the upstream request headers. [#1180](https://github.com/Kong/kong/pull/1180)
- Plugins:
  - Datadog: Added two new metrics, `unique_users` and `request_per_user`, that log the consumer information. [#1179](https://github.com/Kong/kong/pull/1179)

### Fixed

- Fixed a DAO bug that affected full entity updates. [#1163](https://github.com/Kong/kong/pull/1163)
- Fixed a bug when setting the authentication provider in Cassandra.
- Updated the Cassandra driver to v0.5.2.
- Properly enforcing required fields in PUT requests. [#1177](https://github.com/Kong/kong/pull/1177)
- Fixed a bug that prevented to retrieve the hostname of the local machine on certain systems. [#1178](https://github.com/Kong/kong/pull/1178)

[Back to TOC](#table-of-contents)

## [0.8.0] - 2016/04/18

This release includes support for PostgreSQL as Kong's primary datastore!

### Breaking changes

- Remove support for the long deprecated `/consumers/:consumer/keyauth/` and `/consumers/:consumer/basicauth/` routes (deprecated in `0.5.0`). The new routes (available since `0.5.0` too) use the real name of the plugin: `/consumers/:consumer/key-auth` and `/consumers/:consumer/basic-auth`.

### Added

- Support for PostgreSQL 9.4+ as Kong's primary datastore. [#331](https://github.com/Kong/kong/issues/331) [#1054](https://github.com/Kong/kong/issues/1054)
- Configurable Cassandra reading/writing consistency. [#1026](https://github.com/Kong/kong/pull/1026)
- Admin API: including pending and running timers count in the response to `/`. [#992](https://github.com/Kong/kong/pull/992)
- Plugins
  - **New correlation-id plugin**: assign unique identifiers to the requests processed by Kong. Courtesy of [@opyate](https://github.com/opyate). [#1094](https://github.com/Kong/kong/pull/1094)
  - LDAP: add support for LDAP authentication. [#1133](https://github.com/Kong/kong/pull/1133)
  - StatsD: add support for StatsD logging. [#1142](https://github.com/Kong/kong/pull/1142)
  - JWT: add support for RS256 signed tokens thanks to [@kdstew](https://github.com/kdstew)! [#1053](https://github.com/Kong/kong/pull/1053)
  - ACL: appends `X-Consumer-Groups` to the request, so the upstream service can check what groups the consumer belongs to. [#1154](https://github.com/Kong/kong/pull/1154)
  - Galileo (mashape-analytics): increase batch sending timeout to 30s. [#1091](https://github.com/Kong/kong/pull/1091)
- Added `ttl_on_failure` option in the cluster configuration, to configure the TTL of failed nodes. [#1125](https://github.com/Kong/kong/pull/1125)

### Fixed

- Introduce a new `port` option when connecting to your Cassandra cluster instead of using the CQL default (9042). [#1139](https://github.com/Kong/kong/issues/1139)
- Plugins
  - Request/Response Transformer: add missing migrations for upgrades from ` <= 0.5.x`. [#1064](https://github.com/Kong/kong/issues/1064)
  - OAuth2
    - Error responses comply to RFC 6749. [#1017](https://github.com/Kong/kong/issues/1017)
    - Handle multipart requests. [#1067](https://github.com/Kong/kong/issues/1067)
    - Make access_tokens correctly expire. [#1089](https://github.com/Kong/kong/issues/1089)

> **internal**
> - replace globals with singleton pattern thanks to [@mars](https://github.com/mars).
> - fixed resolution mismatches when using deep paths in the path resolver thanks to [siddharthkchatterjee](https://github.com/siddharthkchatterjee)

[Back to TOC](#table-of-contents)

## [0.7.0] - 2016/02/24

### Breaking changes

Due to the NGINX security fixes (CVE-2016-0742, CVE-2016-0746, CVE-2016-0747), OpenResty was bumped to `1.9.7.3` which is not backwards compatible, and thus requires changes to be made to the `nginx` property of Kong's configuration file. See the [0.7 upgrade path](https://github.com/Kong/kong/blob/master/UPGRADE.md#upgrade-to-07x) for instructions.

However by upgrading the underlying OpenResty version, source installations do not have to patch the NGINX core and use the old `ssl-cert-by-lua` branch of ngx_lua anymore. This will make source installations much easier.

### Added

- Support for OpenResty `1.9.7.*`. This includes NGINX security fixes (CVE-2016-0742, CVE-2016-0746, CVE-2016-0747). [#906](https://github.com/Kong/kong/pull/906)
- Plugins
  - **New Runscope plugin**: Monitor your APIs from Kong with Runscope. Courtesy of [@mansilladev](https://github.com/mansilladev). [#924](https://github.com/Kong/kong/pull/924)
  - Datadog: New `response.size` metric. [#923](https://github.com/Kong/kong/pull/923)
  - Rate-Limiting and Response Rate-Limiting
    - New `config.async` option to asynchronously increment counters to reduce latency at the cost of slightly reducing the accuracy. [#912](https://github.com/Kong/kong/pull/912)
    - New `config.continue_on_error` option to keep proxying requests in case the datastore is unreachable. rate-limiting operations will be disabled until the datastore is responsive again. [#953](https://github.com/Kong/kong/pull/953)
- CLI
  - Perform a simple permission check on the NGINX working directory when starting, to prevent errors during execution. [#939](https://github.com/Kong/kong/pull/939)
- Send 50x errors with the appropriate format. [#927](https://github.com/Kong/kong/pull/927) [#970](https://github.com/Kong/kong/pull/970)

### Fixed

- Plugins
  - OAuth2
    - Better handling of `redirect_uri` (prevent the use of fragments and correctly handle querystrings). Courtesy of [@PGBI](https://github.com/PGBI). [#930](https://github.com/Kong/kong/pull/930)
    - Add `PUT` support to the `/auth2_tokens` route. [#897](https://github.com/Kong/kong/pull/897)
    - Better error message when the `access_token` is missing. [#1003](https://github.com/Kong/kong/pull/1003)
  - IP restriction: Fix an issue that could arise when restarting Kong. Now Kong does not need to be restarted for the ip-restriction configuration to take effect. [#782](https://github.com/Kong/kong/pull/782) [#960](https://github.com/Kong/kong/pull/960)
  - ACL: Properly invalidating entities when assigning a new ACL group. [#996](https://github.com/Kong/kong/pull/996)
  - SSL: Replace shelled out openssl calls with native `ngx.ssl` conversion utilities, which preserve the certificate chain. [#968](https://github.com/Kong/kong/pull/968)
- Avoid user warning on start when the user is not root. [#964](https://github.com/Kong/kong/pull/964)
- Store Serf logs in NGINX working directory to prevent eventual permission issues. [#975](https://github.com/Kong/kong/pull/975)
- Allow plugins configured on a Consumer *without* being configured on an API to run. [#978](https://github.com/Kong/kong/issues/978) [#980](https://github.com/Kong/kong/pull/980)
- Fixed an edge-case where Kong nodes would not be registered in the `nodes` table. [#1008](https://github.com/Kong/kong/pull/1008)

[Back to TOC](#table-of-contents)

## [0.6.1] - 2016/02/03

This release contains tiny bug fixes that were especially annoying for complex Cassandra setups and power users of the Admin API!

### Added

- A `timeout` property for the Cassandra configuration. In ms, this timeout is effective as a connection and a reading timeout. [#937](https://github.com/Kong/kong/pull/937)

### Fixed

- Correctly set the Cassandra SSL certificate in the Nginx configuration while starting Kong. [#921](https://github.com/Kong/kong/pull/921)
- Rename the `user` Cassandra property to `username` (Kong looks for `username`, hence `user` would fail). [#922](https://github.com/Kong/kong/pull/922)
- Allow Cassandra authentication with arbitrary plain text auth providers (such as Instaclustr uses), fixing authentication with them. [#937](https://github.com/Kong/kong/pull/937)
- Admin API
  - Fix the `/plugins/:id` route for `PATCH` method. [#941](https://github.com/Kong/kong/pull/941)
- Plugins
  - HTTP logging: remove the additional `\r\n` at the end of the logging request body. [#926](https://github.com/Kong/kong/pull/926)
  - Galileo: catch occasional internal errors happening when a request was cancelled by the client and fix missing shm for the retry policy. [#931](https://github.com/Kong/kong/pull/931)

[Back to TOC](#table-of-contents)

## [0.6.0] - 2016/01/22

### Breaking changes

 We would recommended to consult the suggested [0.6 upgrade path](https://github.com/Kong/kong/blob/master/UPGRADE.md#upgrade-to-06x) for this release.

- [Serf](https://www.serfdom.io) is now a Kong dependency. It allows Kong nodes to communicate between each other opening the way to many features and improvements.
- The configuration file changed. Some properties were renamed, others were moved, and some are new. We would recommended checking out the new default configuration file.
- Drop the Lua 5.1 dependency which was only used by the CLI. The CLI now runs with LuaJIT, which is consistent with other Kong components (Luarocks and OpenResty) already relying on LuaJIT. Make sure the LuaJIT interpreter is included in your `$PATH`. [#799](https://github.com/Kong/kong/pull/799)

### Added

One of the biggest new features of this release is the cluster-awareness added to Kong in [#729](https://github.com/Kong/kong/pull/729), which deserves its own section:

- Each Kong node is now aware of belonging to a cluster through Serf. Nodes automatically join the specified cluster according to the configuration file's settings.
- The datastore cache is not invalidated by expiration time anymore, but following an invalidation strategy between the nodes of a same cluster, leading to improved performance.
- Admin API
  - Expose a `/cache` endpoint for retrieving elements stored in the in-memory cache of a node.
  - Expose a `/cluster` endpoint used to add/remove/list members of the cluster, and also used internally for data propagation.
- CLI
  - New `kong cluster` command for cluster management.
  - New `kong status` command for cluster healthcheck.

Other additions include:

- New Cassandra driver which makes Kong aware of the Cassandra cluster. Kong is now unaffected if one of your Cassandra nodes goes down as long as a replica is available on another node. Load balancing policies also improve the performance along with many other smaller improvements. [#803](https://github.com/Kong/kong/pull/803)
- Admin API
  - A new `total` field in API responses, that counts the total number of entities in the datastore. [#635](https://github.com/Kong/kong/pull/635)
- Configuration
  - Possibility to configure the keyspace replication strategy for Cassandra. It will be taken into account by the migrations when the configured keyspace does not already exist. [#350](https://github.com/Kong/kong/issues/350)
  - Dnsmasq is now optional. You can specify a custom DNS resolver address that Kong will use when resolving hostnames. This can be configured in `kong.yml`. [#625](https://github.com/Kong/kong/pull/625)
- Plugins
  - **New "syslog" plugin**: send logs to local system log. [#698](https://github.com/Kong/kong/pull/698)
  - **New "loggly" plugin**: send logs to Loggly over UDP. [#698](https://github.com/Kong/kong/pull/698)
  - **New "datadog" plugin**: send logs to Datadog server. [#758](https://github.com/Kong/kong/pull/758)
  - OAuth2
    - Add support for `X-Forwarded-Proto` header. [#650](https://github.com/Kong/kong/pull/650)
    - Expose a new `/oauth2_tokens` endpoint with the possibility to retrieve, update or delete OAuth 2.0 access tokens. [#729](https://github.com/Kong/kong/pull/729)
  - JWT
    - Support for base64 encoded secrets. [#838](https://github.com/Kong/kong/pull/838) [#577](https://github.com/Kong/kong/issues/577)
    - Support to configure the claim in which the key is given into the token (not `iss` only anymore). [#838](https://github.com/Kong/kong/pull/838)
  - Request transformer
    - Support for more transformation options: `remove`, `replace`, `add`, `append` motivated by [#393](https://github.com/Kong/kong/pull/393). See [#824](https://github.com/Kong/kong/pull/824)
    - Support JSON body transformation. [#569](https://github.com/Kong/kong/issues/569)
  - Response transformer
    - Support for more transformation options: `remove`, `replace`, `add`, `append` motivated by [#393](https://github.com/Kong/kong/pull/393). See [#822](https://github.com/Kong/kong/pull/822)

### Changed

- As mentioned in the breaking changes section, a new configuration file format and validation. All properties are now documented and commented out with their default values. This allows for a lighter configuration file and more clarity as to what properties relate to. It also catches configuration mistakes. [#633](https://github.com/Kong/kong/pull/633)
- Replace the UUID generator library with a new implementation wrapping lib-uuid, fixing eventual conflicts happening in cases such as described in [#659](https://github.com/Kong/kong/pull/659). See [#695](https://github.com/Kong/kong/pull/695)
- Admin API
  - Increase the maximum body size to 10MB in order to handle configuration requests with heavy payloads. [#700](https://github.com/Kong/kong/pull/700)
  - Disable access logs for the `/status` endpoint.
  - The `/status` endpoint now includes `database` statistics, while the previous stats have been moved to a `server` response field. [#635](https://github.com/Kong/kong/pull/635)

### Fixed

- Behaviors described in [#603](https://github.com/Kong/kong/issues/603) related to the failure of Cassandra nodes thanks to the new driver. [#803](https://github.com/Kong/kong/issues/803)
- Latency headers are now properly included in responses sent to the client. [#708](https://github.com/Kong/kong/pull/708)
- `strip_request_path` does not add a trailing slash to the API's `upstream_url` anymore before proxying. [#675](https://github.com/Kong/kong/issues/675)
- Do not URL decode querystring before proxying the request to the upstream service. [#749](https://github.com/Kong/kong/issues/749)
- Handle cases when the request would be terminated prior to the Kong execution (that is, before ngx_lua reaches the `access_by_lua` context) in cases such as the use of a custom nginx module. [#594](https://github.com/Kong/kong/issues/594)
- Admin API
  - The PUT method now correctly updates boolean fields (such as `strip_request_path`). [#765](https://github.com/Kong/kong/pull/765)
  - The PUT method now correctly resets a plugin configuration. [#720](https://github.com/Kong/kong/pull/720)
  - PATCH correctly set previously unset fields. [#861](https://github.com/Kong/kong/pull/861)
  - In the responses, the `next` link is not being displayed anymore if there are no more entities to be returned. [#635](https://github.com/Kong/kong/pull/635)
  - Prevent the update of `created_at` fields. [#820](https://github.com/Kong/kong/pull/820)
  - Better `request_path` validation for APIs. "/" is not considered a valid path anymore. [#881](https://github.com/Kong/kong/pull/881)
- Plugins
  - Galileo: ensure the `mimeType` value is always a string in ALFs. [#584](https://github.com/Kong/kong/issues/584)
  - JWT: allow to update JWT credentials using the PATCH method. It previously used to reply with `405 Method not allowed` because the PATCH method was not implemented. [#667](https://github.com/Kong/kong/pull/667)
  - Rate limiting: fix a warning when many periods are configured. [#681](https://github.com/Kong/kong/issues/681)
  - Basic Authentication: do not re-hash the password field when updating a credential. [#726](https://github.com/Kong/kong/issues/726)
  - File log: better permissions for on file creation for file-log plugin. [#877](https://github.com/Kong/kong/pull/877)
  - OAuth2
    - Implement correct responses when the OAuth2 challenges are refused. [#737](https://github.com/Kong/kong/issues/737)
    - Handle querystring on `/authorize` and `/token` URLs. [#687](https://github.com/Kong/kong/pull/667)
    - Handle punctuation in scopes on `/authorize` and `/token` endpoints. [#658](https://github.com/Kong/kong/issues/658)

> ***internal***
> - Event bus for local and cluster-wide events propagation. Plans for this event bus is to be widely used among Kong in the future.
> - The Kong Public Lua API (Lua helpers integrated in Kong such as DAO and Admin API helpers) is now documented with [ldoc](http://stevedonovan.github.io/ldoc/) format and published on [the online documentation](https://getkong.org/docs/latest/lua-reference/).
> - Work has been done to restore the reliability of the CI platforms.
> - Migrations can now execute DML queries (instead of DDL queries only). Handy for migrations implying plugin configuration changes, plugins renamings etc... [#770](https://github.com/Kong/kong/pull/770)

[Back to TOC](#table-of-contents)

## [0.5.4] - 2015/12/03

### Fixed

- Mashape Analytics plugin (renamed Galileo):
  - Improve stability under heavy load. [#757](https://github.com/Kong/kong/issues/757)
  - base64 encode ALF request/response bodies, enabling proper support for Galileo bodies inspection capabilities. [#747](https://github.com/Kong/kong/pull/747)
  - Do not include JSON bodies in ALF `postData.params` field. [#766](https://github.com/Kong/kong/pull/766)

[Back to TOC](#table-of-contents)

## [0.5.3] - 2015/11/16

### Fixed

- Avoids additional URL encoding when proxying to an upstream service. [#691](https://github.com/Kong/kong/pull/691)
- Potential timing comparison bug in HMAC plugin. [#704](https://github.com/Kong/kong/pull/704)

### Added

- The Galileo plugin now supports arbitrary host, port and path values. [#721](https://github.com/Kong/kong/pull/721)

[Back to TOC](#table-of-contents)

## [0.5.2] - 2015/10/21

A few fixes requested by the community!

### Fixed

- Kong properly search the `nginx` in your $PATH variable.
- Plugins:
  - OAuth2: can detect that the originating protocol for a request was HTTPS through the `X-Forwarded-Proto` header and work behind another reverse proxy (load balancer). [#650](https://github.com/Kong/kong/pull/650)
  - HMAC signature: support for `X-Date` header to sign the request for usage in browsers (since the `Date` header is protected). [#641](https://github.com/Kong/kong/issues/641)

[Back to TOC](#table-of-contents)

## [0.5.1] - 2015/10/13

Fixing a few glitches we let out with 0.5.0!

### Added

- Basic Authentication and HMAC Authentication plugins now also send the `X-Credential-Username` to the upstream server.
- Admin API now accept JSON when receiving a CORS request. [#580](https://github.com/Kong/kong/pull/580)
- Add a `WWW-Authenticate` header for HTTP 401 responses for basic-auth and key-auth. [#588](https://github.com/Kong/kong/pull/588)

### Changed

- Protect Kong from POODLE SSL attacks by omitting SSLv3 (CVE-2014-3566). [#563](https://github.com/Kong/kong/pull/563)
- Remove support for key-auth key in body. [#566](https://github.com/Kong/kong/pull/566)

### Fixed

- Plugins
  - HMAC
    - The migration for this plugin is now correctly being run. [#611](https://github.com/Kong/kong/pull/611)
    - Wrong username doesn't return HTTP 500 anymore, but 403. [#602](https://github.com/Kong/kong/pull/602)
  - JWT: `iss` not being found doesn't return HTTP 500 anymore, but 403. [#578](https://github.com/Kong/kong/pull/578)
  - OAuth2: client credentials flow does not include a refresh token anymore. [#562](https://github.com/Kong/kong/issues/562)
- Fix an occasional error when updating a plugin without a config. [#571](https://github.com/Kong/kong/pull/571)

[Back to TOC](#table-of-contents)

## [0.5.0] - 2015/09/25

With new plugins, many improvements and bug fixes, this release comes with breaking changes that will require your attention.

### Breaking changes

Several breaking changes are introduced. You will have to slightly change your configuration file and a migration script will take care of updating your database cluster. **Please follow the instructions in [UPDATE.md](/UPDATE.md#update-to-kong-050) for an update without downtime**.

- Many plugins were renamed due to new naming conventions for consistency. [#480](https://github.com/Kong/kong/issues/480)
- In the configuration file, the Cassandra `hosts` property was renamed to `contact_points`. [#513](https://github.com/Kong/kong/issues/513)
- Properties belonging to APIs entities have been renamed for clarity. [#513](https://github.com/Kong/kong/issues/513)
  - `public_dns` -> `request_host`
  - `path` -> `request_path`
  - `strip_path` -> `strip_request_path`
  - `target_url` -> `upstream_url`
- `plugins_configurations` have been renamed to `plugins`, and their `value` property has been renamed to `config` to avoid confusions. [#513](https://github.com/Kong/kong/issues/513)
- The database schema has been updated to handle the separation of plugins outside of the core repository.
- The Key authentication and Basic authentication plugins routes have changed:

```
Old route                             New route
/consumers/:consumer/keyauth       -> /consumers/:consumer/key-auth
/consumers/:consumer/keyauth/:id   -> /consumers/:consumer/key-auth/:id
/consumers/:consumer/basicauth     -> /consumers/:consumer/basic-auth
/consumers/:consumer/basicauth/:id -> /consumers/:consumer/basic-auth/:id
```

The old routes are still maintained but will be removed in upcoming versions. Consider them **deprecated**.

- Admin API
  - The route to retrieve enabled plugins is now under `/plugins/enabled`.
  - The route to retrieve a plugin's configuration schema is now under `/plugins/schema/{plugin name}`.

#### Added

- Plugins
  - **New Response Rate Limiting plugin**: Give a usage quota to your users based on a parameter in your response. [#247](https://github.com/Kong/kong/pull/247)
  - **New ACL (Access Control) plugin**: Configure authorizations for your Consumers. [#225](https://github.com/Kong/kong/issues/225)
  - **New JWT (JSON Web Token) plugin**: Verify and authenticate JWTs. [#519](https://github.com/Kong/kong/issues/519)
  - **New HMAC signature plugin**: Verify and authenticate HMAC signed HTTP requests. [#549](https://github.com/Kong/kong/pull/549)
  - Plugins migrations. Each plugin can now have its own migration scripts if it needs to store data in your cluster. This is a step forward to improve Kong's pluggable architecture. [#443](https://github.com/Kong/kong/pull/443)
  - Basic Authentication: the password field is now sha1 encrypted. [#33](https://github.com/Kong/kong/issues/33)
  - Basic Authentication: now supports credentials in the `Proxy-Authorization` header. [#460](https://github.com/Kong/kong/issues/460)

#### Changed

- Basic Authentication and Key Authentication now require authentication parameters even when the `Expect: 100-continue` header is being sent. [#408](https://github.com/Kong/kong/issues/408)
- Key Auth plugin does not support passing the key in the request payload anymore. [#566](https://github.com/Kong/kong/pull/566)
- APIs' names cannot contain characters from the RFC 3986 reserved list. [#589](https://github.com/Kong/kong/pull/589)

#### Fixed

- Resolver
  - Making a request with a querystring will now correctly match an API's path. [#496](https://github.com/Kong/kong/pull/496)
- Admin API
  - Data associated to a given API/Consumer will correctly be deleted if related Consumer/API is deleted. [#107](https://github.com/Kong/kong/issues/107) [#438](https://github.com/Kong/kong/issues/438) [#504](https://github.com/Kong/kong/issues/504)
  - The `/api/{api_name_or_id}/plugins/{plugin_name_or_id}` changed to `/api/{api_name_or_id}/plugins/{plugin_id}` to avoid requesting the wrong plugin if two are configured for one API. [#482](https://github.com/Kong/kong/pull/482)
  - APIs created without a `name` but with a `request_path` will now have a name which defaults to the set `request_path`. [#547](https://github.com/Kong/kong/issues/547)
- Plugins
  - Mashape Analytics: More robust buffer and better error logging. [#471](https://github.com/Kong/kong/pull/471)
  - Mashape Analytics: Several ALF (API Log Format) serialization fixes. [#515](https://github.com/Kong/kong/pull/515)
  - Oauth2: A response is now returned on `http://kong:8001/consumers/{consumer}/oauth2/{oauth2_id}`. [#469](https://github.com/Kong/kong/issues/469)
  - Oauth2: Saving `authenticated_userid` on Password Grant. [#476](https://github.com/Kong/kong/pull/476)
  - Oauth2: Proper handling of the `/oauth2/authorize` and `/oauth2/token` endpoints in the OAuth 2.0 Plugin when an API with a `path` is being consumed using the `public_dns` instead. [#503](https://github.com/Kong/kong/issues/503)
  - OAuth2: Properly returning `X-Authenticated-UserId` in the `client_credentials` and `password` flows. [#535](https://github.com/Kong/kong/issues/535)
  - Response-Transformer: Properly handling JSON responses that have a charset specified in their `Content-Type` header.

[Back to TOC](#table-of-contents)

## [0.4.2] - 2015/08/10

#### Added

- Cassandra authentication and SSL encryption. [#405](https://github.com/Kong/kong/pull/405)
- `preserve_host` flag on APIs to preserve the Host header when a request is proxied. [#444](https://github.com/Kong/kong/issues/444)
- Added the Resource Owner Password Credentials Grant to the OAuth 2.0 Plugin. [#448](https://github.com/Kong/kong/issues/448)
- Auto-generation of default SSL certificate. [#453](https://github.com/Kong/kong/issues/453)

#### Changed

- Remove `cassandra.port` property in configuration. Ports are specified by having `cassandra.hosts` addresses using the `host:port` notation (RFC 3986). [#457](https://github.com/Kong/kong/pull/457)
- Default SSL certificate is now auto-generated and stored in the `nginx_working_dir`.
- OAuth 2.0 plugin now properly forces HTTPS.

#### Fixed

- Better handling of multi-nodes Cassandra clusters. [#450](https://github.com/Kong/kong/pull/405)
- mashape-analytics plugin: handling of numerical values in querystrings. [#449](https://github.com/Kong/kong/pull/405)
- Path resolver `strip_path` option wrongfully matching the `path` property multiple times in the request URI. [#442](https://github.com/Kong/kong/issues/442)
- File Log Plugin bug that prevented the file creation in some environments. [#461](https://github.com/Kong/kong/issues/461)
- Clean output of the Kong CLI. [#235](https://github.com/Kong/kong/issues/235)

[Back to TOC](#table-of-contents)

## [0.4.1] - 2015/07/23

#### Fixed

- Issues with the Mashape Analytics plugin. [#425](https://github.com/Kong/kong/pull/425)
- Handle hyphens when executing path routing with `strip_path` option enabled. [#431](https://github.com/Kong/kong/pull/431)
- Adding the Client Credentials OAuth 2.0 flow. [#430](https://github.com/Kong/kong/issues/430)
- A bug that prevented "dnsmasq" from being started on some systems, including Debian. [f7da790](https://github.com/Kong/kong/commit/f7da79057ce29c7d1f6d90f4bc160cc3d9c8611f)
- File Log plugin: optimizations by avoiding the buffered I/O layer. [20bb478](https://github.com/Kong/kong/commit/20bb478952846faefec6091905bd852db24a0289)

[Back to TOC](#table-of-contents)

## [0.4.0] - 2015/07/15

#### Added

- Implement wildcard subdomains for APIs' `public_dns`. [#381](https://github.com/Kong/kong/pull/381) [#297](https://github.com/Kong/kong/pull/297)
- Plugins
  - **New OAuth 2.0 plugin.** [#341](https://github.com/Kong/kong/pull/341) [#169](https://github.com/Kong/kong/pull/169)
  - **New Mashape Analytics plugin.** [#360](https://github.com/Kong/kong/pull/360) [#272](https://github.com/Kong/kong/pull/272)
  - **New IP whitelisting/blacklisting plugin.** [#379](https://github.com/Kong/kong/pull/379)
  - Ratelimiting: support for multiple limits. [#382](https://github.com/Kong/kong/pull/382) [#205](https://github.com/Kong/kong/pull/205)
  - HTTP logging: support for HTTPS endpoint. [#342](https://github.com/Kong/kong/issues/342)
  - Logging plugins: new properties for logs timing. [#351](https://github.com/Kong/kong/issues/351)
  - Key authentication: now auto-generates a key if none is specified. [#48](https://github.com/Kong/kong/pull/48)
- Resolver
  - `path` property now accepts arbitrary depth. [#310](https://github.com/Kong/kong/issues/310)
- Admin API
  - Enable CORS by default. [#371](https://github.com/Kong/kong/pull/371)
  - Expose a new endpoint to get a plugin configuration's schema. [#376](https://github.com/Kong/kong/pull/376) [#309](https://github.com/Kong/kong/pull/309)
  - Expose a new endpoint to retrieve a node's status. [417c137](https://github.com/Kong/kong/commit/417c1376c08d3562bebe0c0816c6b54df045f515)
- CLI
  - `$ kong migrations reset` now asks for confirmation. [#365](https://github.com/Kong/kong/pull/365)

#### Fixed

- Plugins
  - Basic authentication not being executed if added to an API with default configuration. [6d732cd](https://github.com/Kong/kong/commit/6d732cd8b0ec92ef328faa843215d8264f50fb75)
  - SSL plugin configuration parsing. [#353](https://github.com/Kong/kong/pull/353)
  - SSL plugin doesn't accept a `consumer_id` anymore, as this wouldn't make sense. [#372](https://github.com/Kong/kong/pull/372) [#322](https://github.com/Kong/kong/pull/322)
  - Authentication plugins now return `401` when missing credentials. [#375](https://github.com/Kong/kong/pull/375) [#354](https://github.com/Kong/kong/pull/354)
- Admin API
  - Non supported HTTP methods now return `405` instead of `500`. [38f1b7f](https://github.com/Kong/kong/commit/38f1b7fa9f45f60c4130ef5ff9fe2c850a2ba586)
  - Prevent PATCH requests from overriding a plugin's configuration if partially updated. [9a7388d](https://github.com/Kong/kong/commit/9a7388d695c9de105917cde23a684a7d6722a3ca)
- Handle occasionally missing `schema_migrations` table. [#365](https://github.com/Kong/kong/pull/365) [#250](https://github.com/Kong/kong/pull/250)

> **internal**
> - DAO:
>   - Complete refactor. No more need for hard-coded queries. [#346](https://github.com/Kong/kong/pull/346)
> - Schemas:
>   - New `self_check` test for schema definitions. [5bfa7ca](https://github.com/Kong/kong/commit/5bfa7ca13561173161781f872244d1340e4152c1)

[Back to TOC](#table-of-contents)

## [0.3.2] - 2015/06/08

#### Fixed

- Uppercase Cassandra keyspace bug that prevented Kong to work with [kongdb.org](http://kongdb.org/)
- Multipart requests not properly parsed in the admin API. [#344](https://github.com/Kong/kong/issues/344)

[Back to TOC](#table-of-contents)

## [0.3.1] - 2015/06/07

#### Fixed

- Schema migrations are now automatic, which was missing from previous releases. [#303](https://github.com/Kong/kong/issues/303)

[Back to TOC](#table-of-contents)

## [0.3.0] - 2015/06/04

#### Added

- Support for SSL.
- Plugins
  - New HTTP logging plugin. [#226](https://github.com/Kong/kong/issues/226) [#251](https://github.com/Kong/kong/pull/251)
  - New SSL plugin.
  - New request size limiting plugin. [#292](https://github.com/Kong/kong/pull/292)
  - Default logging format improvements. [#226](https://github.com/Kong/kong/issues/226) [#262](https://github.com/Kong/kong/issues/262)
  - File logging now logs to a custom file. [#202](https://github.com/Kong/kong/issues/202)
  - Keyauth plugin now defaults `key_names` to "apikey".
- Admin API
  - RESTful routing. Much nicer Admin API routing. Ex: `/apis/{name_or_id}/plugins`. [#98](https://github.com/Kong/kong/issues/98) [#257](https://github.com/Kong/kong/pull/257)
  - Support `PUT` method for endpoints such as `/apis/`, `/apis/plugins/`, `/consumers/`
  - Support for `application/json` and `x-www-form-urlencoded` Content Types for all `PUT`, `POST` and `PATCH` endpoints by passing a `Content-Type` header. [#236](https://github.com/Kong/kong/pull/236)
- Resolver
  - Support resolving APIs by Path as well as by Header. [#192](https://github.com/Kong/kong/pull/192) [#282](https://github.com/Kong/kong/pull/282)
  - Support for `X-Host-Override` as an alternative to `Host` for browsers. [#203](https://github.com/Kong/kong/issues/203) [#246](https://github.com/Kong/kong/pull/246)
- Auth plugins now send user informations to your upstream services. [#228](https://github.com/Kong/kong/issues/228)
- Invalid `target_url` value are now being caught when creating an API. [#149](https://github.com/Kong/kong/issues/149)

#### Fixed

- Uppercase Cassandra keyspace causing migration failure. [#249](https://github.com/Kong/kong/issues/249)
- Guarantee that ratelimiting won't allow requests in case the atomicity of the counter update is not guaranteed. [#289](https://github.com/Kong/kong/issues/289)

> **internal**
> - Schemas:
>   - New property type: `array`. [#277](https://github.com/Kong/kong/pull/277)
>   - Entities schemas now live in their own files and are starting to be unit tested.
>   - Subfields are handled better: (notify required subfields and auto-vivify is subfield has default values).
> - Way faster unit tests. Not resetting the DB anymore between tests.
> - Improved coverage computation (exclude `vendor/`).
> - Travis now lints `kong/`.
> - Way faster Travis setup.
> - Added a new HTTP client for in-nginx usage, using the cosocket API.
> - Various refactorings.
> - Fix [#196](https://github.com/Kong/kong/issues/196).
> - Disabled ipv6 in resolver.

[Back to TOC](#table-of-contents)

## [0.2.1] - 2015/05/12

This is a maintenance release including several bug fixes and usability improvements.

#### Added
- Support for local DNS resolution. [#194](https://github.com/Kong/kong/pull/194)
- Support for Debian 8 and Ubuntu 15.04.
- DAO
  - Cassandra version bumped to 2.1.5
  - Support for Cassandra downtime. If Cassandra goes down and is brought back up, Kong will not need to restart anymore, statements will be re-prepared on-the-fly. This is part of an ongoing effort from [jbochi/lua-resty-cassandra#47](https://github.com/jbochi/lua-resty-cassandra/pull/47), [#146](https://github.com/Kong/kong/pull/146) and [#187](https://github.com/Kong/kong/pull/187).
Queries effectuated during the downtime will still be lost. [#11](https://github.com/Kong/kong/pull/11)
  - Leverage reused sockets. If the DAO reuses a socket, it will not re-set their keyspace. This should give a small but appreciable performance improvement. [#170](https://github.com/Kong/kong/pull/170)
  - Cascade delete plugins configurations when deleting a Consumer or an API associated with it. [#107](https://github.com/Kong/kong/pull/107)
  - Allow Cassandra hosts listening on different ports than the default. [#185](https://github.com/Kong/kong/pull/185)
- CLI
  - Added a notice log when Kong tries to connect to Cassandra to avoid user confusion. [#168](https://github.com/Kong/kong/pull/168)
  - The CLI now tests if the ports are already being used before starting and warns.
- Admin API
  - `name` is now an optional property for APIs. If none is being specified, the name will be the API `public_dns`. [#181](https://github.com/Kong/kong/pull/181)
- Configuration
  - The memory cache size is now configurable. [#208](https://github.com/Kong/kong/pull/208)

#### Fixed
- Resolver
  - More explicit "API not found" message from the resolver if the Host was not found in the system. "Api not foun with Host: %s".
  - If multiple hosts headers are being sent, Kong will test them all to see if one of the API is in the system. [#186](https://github.com/Kong/kong/pull/186)
- Admin API: responses now have a new line after the body. [#164](https://github.com/Kong/kong/issues/164)
- DAO: keepalive property is now properly passed when Kong calls `set_keepalive` on Cassandra sockets.
- Multipart dependency throwing error at startup. [#213](https://github.com/Kong/kong/pull/213)

> **internal**
> - Separate Migrations from the DAO factory.
> - Update dev config + Makefile rules (`run` becomes `start`).
> - Introducing an `ngx` stub for unit tests and CLI.
> - Switch many PCRE regexes to using patterns.

[Back to TOC](#table-of-contents)

## [0.2.0-2] - 2015/04/27

First public release of Kong. This version brings a lot of internal improvements as well as more usability and a few additional plugins.

#### Added
- Plugins
  - CORS plugin.
  - Request transformation plugin.
  - NGINX plus monitoring plugin.
- Configuration
  - New properties: `proxy_port` and `api_admin_port`. [#142](https://github.com/Kong/kong/issues/142)
- CLI
  - Better info, help and error messages. [#118](https://github.com/Kong/kong/issues/118) [#124](https://github.com/Kong/kong/issues/124)
  - New commands: `kong reload`, `kong quit`. [#114](https://github.com/Kong/kong/issues/114) Alias of `version`: `kong --version` [#119](https://github.com/Kong/kong/issues/119)
  - `kong restart` simply starts Kong if not previously running + better pid file handling. [#131](https://github.com/Kong/kong/issues/131)
- Package distributions: .rpm, .deb and .pkg for easy installs on most common platforms.

#### Fixed
- Admin API: trailing slash is not necessary anymore for core resources such as `/apis` or `/consumers`.
- Leaner default configuration. [#156](https://github.com/Kong/kong/issues/156)

> **internal**
> - All scripts moved to the CLI as "hidden" commands (`kong db`, `kong config`).
> - More tests as always, and they are structured better. The coverage went down mainly because of plugins which will later move to their own repos. We are all eagerly waiting for that!
> - `src/` was renamed to `kong/` for ease of development
> - All system dependencies versions for package building and travis-ci are now listed in `versions.sh`
> - DAO doesn't need to `:prepare()` prior to run queries. Queries can be prepared at runtime. [#146](https://github.com/Kong/kong/issues/146)

[Back to TOC](#table-of-contents)

## [0.1.1beta-2] - 2015/03/30

#### Fixed

- Wrong behavior of auto-migration in `kong start`.

[Back to TOC](#table-of-contents)

## [0.1.0beta-3] - 2015/03/25

First public beta. Includes caching and better usability.

#### Added
- Required Openresty is now `1.7.10.1`.
- Freshly built CLI, rewritten in Lua
- `kong start` using a new DB keyspace will automatically migrate the schema. [#68](https://github.com/Kong/kong/issues/68)
- Anonymous error reporting on Proxy and API. [#64](https://github.com/Kong/kong/issues/64)
- Configuration
  - Simplified configuration file (unified in `kong.yml`).
  - In configuration, `plugins_installed` was renamed to `plugins_available`. [#59](https://github.com/Kong/kong/issues/59)
  - Order of `plugins_available` doesn't matter anymore. [#17](https://github.com/Kong/kong/issues/17)
  - Better handling of plugins: Kong now detects which plugins are configured and if they are installed on the current machine.
  - `bin/kong` now defaults on `/etc/kong.yml` for config and `/var/logs/kong` for output. [#71](https://github.com/Kong/kong/issues/71)
- Proxy: APIs/Consumers caching with expiration for faster authentication.
- Admin API: Plugins now use plain form parameters for configuration. [#70](https://github.com/Kong/kong/issues/70)
- Keep track of already executed migrations. `rollback` now behaves as expected. [#8](https://github.com/Kong/kong/issues/8)

#### Fixed
- `Server` header now sends Kong. [#57](https://github.com/Kong/kong/issues/57)
- migrations not being executed in order on Linux. This issue wasn't noticed until unit testing the migrations because for now we only have 1 migration file.
- Admin API: Errors responses are now sent as JSON. [#58](https://github.com/Kong/kong/issues/58)

> **internal**
> - We now have code linting and coverage.
> - Faker and Migrations instances don't live in the DAO Factory anymore, they are only used in scripts and tests.
> - `scripts/config.lua` allows environment based configurations. `make dev` generates a `kong.DEVELOPMENT.yml` and `kong_TEST.yml`. Different keyspaces and ports.
> - `spec_helpers.lua` allows tests to not rely on the `Makefile` anymore. Integration tests can run 100% from `busted`.
> - Switch integration testing from [httpbin.org] to [mockbin.com].
> - `core` plugin was renamed to `resolver`.

[Back to TOC](#table-of-contents)

## [0.0.1alpha-1] - 2015/02/25

First version running with Cassandra.

#### Added
- Basic proxying.
- Built-in authentication plugin (api key, HTTP basic).
- Built-in ratelimiting plugin.
- Built-in TCP logging plugin.
- Configuration API (for consumers, apis, plugins).
- CLI `bin/kong` script.
- Database migrations (using `db.lua`).

[Back to TOC](#table-of-contents)

[0.13.0rc1]: https://github.com/Kong/kong/compare/0.12.2...0.13.0rc1
<<<<<<< HEAD
=======
[0.12.2]: https://github.com/Kong/kong/compare/0.12.1...0.12.2
>>>>>>> 6a81baf5
[0.12.1]: https://github.com/Kong/kong/compare/0.12.0...0.12.1
[0.12.0]: https://github.com/Kong/kong/compare/0.11.2...0.12.0
[0.11.2]: https://github.com/Kong/kong/compare/0.11.1...0.11.2
[0.11.1]: https://github.com/Kong/kong/compare/0.11.0...0.11.1
[0.10.4]: https://github.com/Kong/kong/compare/0.10.3...0.10.4
[0.11.0]: https://github.com/Kong/kong/compare/0.10.3...0.11.0
[0.10.3]: https://github.com/Kong/kong/compare/0.10.2...0.10.3
[0.10.2]: https://github.com/Kong/kong/compare/0.10.1...0.10.2
[0.10.1]: https://github.com/Kong/kong/compare/0.10.0...0.10.1
[0.10.0]: https://github.com/Kong/kong/compare/0.9.9...0.10.0
[0.9.9]: https://github.com/Kong/kong/compare/0.9.8...0.9.9
[0.9.8]: https://github.com/Kong/kong/compare/0.9.7...0.9.8
[0.9.7]: https://github.com/Kong/kong/compare/0.9.6...0.9.7
[0.9.6]: https://github.com/Kong/kong/compare/0.9.5...0.9.6
[0.9.5]: https://github.com/Kong/kong/compare/0.9.4...0.9.5
[0.9.4]: https://github.com/Kong/kong/compare/0.9.3...0.9.4
[0.9.3]: https://github.com/Kong/kong/compare/0.9.2...0.9.3
[0.9.2]: https://github.com/Kong/kong/compare/0.9.1...0.9.2
[0.9.1]: https://github.com/Kong/kong/compare/0.9.0...0.9.1
[0.9.0]: https://github.com/Kong/kong/compare/0.8.3...0.9.0
[0.8.3]: https://github.com/Kong/kong/compare/0.8.2...0.8.3
[0.8.2]: https://github.com/Kong/kong/compare/0.8.1...0.8.2
[0.8.1]: https://github.com/Kong/kong/compare/0.8.0...0.8.1
[0.8.0]: https://github.com/Kong/kong/compare/0.7.0...0.8.0
[0.7.0]: https://github.com/Kong/kong/compare/0.6.1...0.7.0
[0.6.1]: https://github.com/Kong/kong/compare/0.6.0...0.6.1
[0.6.0]: https://github.com/Kong/kong/compare/0.5.4...0.6.0
[0.5.4]: https://github.com/Kong/kong/compare/0.5.3...0.5.4
[0.5.3]: https://github.com/Kong/kong/compare/0.5.2...0.5.3
[0.5.2]: https://github.com/Kong/kong/compare/0.5.1...0.5.2
[0.5.1]: https://github.com/Kong/kong/compare/0.5.0...0.5.1
[0.5.0]: https://github.com/Kong/kong/compare/0.4.2...0.5.0
[0.4.2]: https://github.com/Kong/kong/compare/0.4.1...0.4.2
[0.4.1]: https://github.com/Kong/kong/compare/0.4.0...0.4.1
[0.4.0]: https://github.com/Kong/kong/compare/0.3.2...0.4.0
[0.3.2]: https://github.com/Kong/kong/compare/0.3.1...0.3.2
[0.3.1]: https://github.com/Kong/kong/compare/0.3.0...0.3.1
[0.3.0]: https://github.com/Kong/kong/compare/0.2.1...0.3.0
[0.2.1]: https://github.com/Kong/kong/compare/0.2.0-2...0.2.1
[0.2.0-2]: https://github.com/Kong/kong/compare/0.1.1beta-2...0.2.0-2
[0.1.1beta-2]: https://github.com/Kong/kong/compare/0.1.0beta-3...0.1.1beta-2
[0.1.0beta-3]: https://github.com/Kong/kong/compare/2236374d5624ad98ea21340ca685f7584ec35744...0.1.0beta-3
[0.0.1alpha-1]: https://github.com/Kong/kong/compare/ffd70b3101ba38d9acc776038d124f6e2fccac3c...2236374d5624ad98ea21340ca685f7584ec35744<|MERGE_RESOLUTION|>--- conflicted
+++ resolved
@@ -1,15 +1,9 @@
 # Table of Contents
 
 - [Scheduled](#scheduled)
-<<<<<<< HEAD
-    - [0.12.2](#0122)
-- [Released](#released)
-    - [0.13.0rc1](#0130rc1)
-=======
 - [Released](#released)
     - [0.13.0rc1](#0130rc1)
     - [0.12.2](#0122---20180228)
->>>>>>> 6a81baf5
     - [0.12.1](#0121---20180118)
     - [0.12.0](#0120---20180116)
     - [0.11.2](#0112---20171129)
@@ -30,17 +24,10 @@
 *No scheduled releases yet.*
 
 # Released
-<<<<<<< HEAD
 
 This section describes publicly available releases and a detailed changeset of
 their content.
 
-=======
-
-This section describes publicly available releases and a detailed changeset of
-their content.
-
->>>>>>> 6a81baf5
 ## [0.13.0rc1]
 
 - **rc1 release date**: February 28th 2018
@@ -54,13 +41,8 @@
 
 As usual, major version upgrades require database migrations and changes to
 the NGINX configuration file (if you customized the default template).
-<<<<<<< HEAD
-Please take a few minutes to read the [0.13 Upgrade
-Path](https://github.com/Kong/kong/blob/master/UPGRADE.md#upgrade-to-013x) for
-=======
 Please take a few minutes to read the [Upgrade
 Path](https://github.com/Kong/kong/blob/master/UPGRADE.md) for
->>>>>>> 6a81baf5
 more details regarding breaking changes and migrations before planning to
 upgrade your Kong cluster.
 
@@ -135,7 +117,6 @@
   supported, although we advise users to migrate to Routes and Services as soon
   as possible.
   [#3224](https://github.com/Kong/kong/pull/3224)
-<<<<<<< HEAD
 
 ##### Admin API
 
@@ -159,48 +140,6 @@
   [#3224](https://github.com/Kong/kong/pull/3224)
 
 ##### Plugins
-
-- jwt: `ngx.ctx.authenticated_jwt_token` is available for other plugins to use.
-  [#2988](https://github.com/Kong/kong/pull/2988)
-- statsd: The fields `host`, `port` and `metrics` are no longer marked as
-  "required", since they have a default value.
-  [#3209](https://github.com/Kong/kong/pull/3209)
-=======
-
-##### Admin API
->>>>>>> 6a81baf5
-
-- :fireworks: New endpoints: `/routes` and `/services` to interact with the new
-  core entities. More specific endpoints are also available such as
-  `/services/{service id or name}/routes`,
-  `/services/{service id or name}/plugins`, and `/routes/{route id}/plugins`.
-  [#3224](https://github.com/Kong/kong/pull/3224)
-- :fireworks: Our new endpoints (listed above) provide much better responses
-  with regards to producing responses for incomplete entities, errors, etc...
-  In the future, existing endpoints will gradually be moved to using this new
-  Admin API content producer.
-  [#3224](https://github.com/Kong/kong/pull/3224)
-- :fireworks: Improved argument parsing in form-urlencoded requests to the new
-  endpoints as well.
-  Kong now expects the following syntaxes for representing
-  arrays: `hosts[]=a.com&hosts[]=b.com`, `hosts[1]=a.com&hosts[2]=b.com`, which
-  avoid comma-separated arrays and related issues that can arise.
-  In the future, existing endpoints will gradually be moved to using this new
-  Admin API content parser.
-  [#3224](https://github.com/Kong/kong/pull/3224)
-
-<<<<<<< HEAD
-### Fixes
-
-##### Admin API
-
-- Fix several issues with application/multipart MIME type parsing of payloads.
-  [#3054](https://github.com/Kong/kong/pull/3054)
-
-## [0.12.2]
-=======
-##### Plugins
->>>>>>> 6a81baf5
 
 - jwt: `ngx.ctx.authenticated_jwt_token` is available for other plugins to use.
   [#2988](https://github.com/Kong/kong/pull/2988)
@@ -2426,10 +2365,7 @@
 [Back to TOC](#table-of-contents)
 
 [0.13.0rc1]: https://github.com/Kong/kong/compare/0.12.2...0.13.0rc1
-<<<<<<< HEAD
-=======
 [0.12.2]: https://github.com/Kong/kong/compare/0.12.1...0.12.2
->>>>>>> 6a81baf5
 [0.12.1]: https://github.com/Kong/kong/compare/0.12.0...0.12.1
 [0.12.0]: https://github.com/Kong/kong/compare/0.11.2...0.12.0
 [0.11.2]: https://github.com/Kong/kong/compare/0.11.1...0.11.2
