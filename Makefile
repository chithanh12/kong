--- conflicted
+++ resolved
@@ -18,32 +18,6 @@
 	lint test test-integration test-plugins test-all fix-windows
 
 ROOT_DIR:=$(shell dirname $(realpath $(lastword $(MAKEFILE_LIST))))
-<<<<<<< HEAD
-KONG_GMP_VERSION ?= `grep KONG_GMP_VERSION .requirements | awk -F"=" '{print $$2}'`
-RESTY_VERSION ?= `grep RESTY_VERSION .requirements | awk -F"=" '{print $$2}'`
-RESTY_LUAROCKS_VERSION ?= `grep RESTY_LUAROCKS_VERSION .requirements | awk -F"=" '{print $$2}'`
-RESTY_OPENSSL_VERSION ?= `grep RESTY_OPENSSL_VERSION .requirements | awk -F"=" '{print $$2}'`
-RESTY_PCRE_VERSION ?= `grep RESTY_PCRE_VERSION .requirements | awk -F"=" '{print $$2}'`
-KONG_BUILD_TOOLS ?= `grep KONG_BUILD_TOOLS $(ROOT_DIR)/.requirements | awk -F"=" '{print $$2}'`
-KONG_VERSION ?= `cat kong-*.rockspec | grep tag | awk '{print $$3}' | sed 's/"//g'`
-
-setup-release:
-	if cd kong-build-tools; \
-	then git pull; \
-	else git clone https://github.com/Kong/kong-build-tools.git; fi
-	cd kong-build-tools; \
-	git fetch; \
-	git reset --hard $(KONG_BUILD_TOOLS); \
-	make setup_tests
-
-functional_tests: setup-release
-	cd kong-build-tools; \
-	export KONG_SOURCE_LOCATION=`pwd`/../ && \
-	make package-kong && \
-	make test
-
-nightly-release: setup-release
-=======
 KONG_SOURCE_LOCATION ?= $(ROOT_DIR)
 KONG_BUILD_TOOLS_LOCATION ?= $(KONG_SOURCE_LOCATION)/../kong-build-tools
 KONG_GMP_VERSION ?= `grep KONG_GMP_VERSION $(KONG_SOURCE_LOCATION)/.requirements | awk -F"=" '{print $$2}'`
@@ -67,7 +41,6 @@
 	$(MAKE) test
 
 nightly-release: setup-kong-build-tools
->>>>>>> e96302a1
 	sed -i -e '/return string\.format/,/\"\")/c\return "$(KONG_VERSION)\"' kong/meta.lua && \
 	cd $(KONG_BUILD_TOOLS_LOCATION); \
 	$(MAKE) setup-build && \
