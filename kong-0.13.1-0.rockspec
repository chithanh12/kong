--- conflicted
+++ resolved
@@ -31,16 +31,12 @@
   "lua-resty-worker-events == 0.3.3",
   "lua-resty-mediador == 0.1.2",
   "lua-resty-healthcheck == 0.4.2",
-<<<<<<< HEAD
   "lua-resty-cookie == 0.1.0",
-  "lua-resty-mlcache == 2.0.2",
+  "lua-resty-mlcache == 2.1.0",
   -- external Kong plugins
   "kong-plugin-azure-functions == 0.1.1",
   "kong-plugin-zipkin == 0.0.1",
   "kong-prometheus-plugin == 0.1.0",
-=======
-  "lua-resty-mlcache == 2.1.0",
->>>>>>> e1dfd0f4
 }
 build = {
   type = "builtin",
