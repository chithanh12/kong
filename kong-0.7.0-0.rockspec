--- conflicted
+++ resolved
@@ -221,22 +221,9 @@
     ["kong.plugins.acl.api"] = "kong/plugins/acl/api.lua",
     ["kong.plugins.acl.daos"] = "kong/plugins/acl/daos.lua",
 
-<<<<<<< HEAD
-=======
     ["kong.plugins.correlation-id.handler"] = "kong/plugins/correlation-id/handler.lua",
     ["kong.plugins.correlation-id.schema"] = "kong/plugins/correlation-id/schema.lua",
 
-    ["kong.api.app"] = "kong/api/app.lua",
-    ["kong.api.crud_helpers"] = "kong/api/crud_helpers.lua",
-    ["kong.api.route_helpers"] = "kong/api/route_helpers.lua",
-    ["kong.api.routes.kong"] = "kong/api/routes/kong.lua",
-    ["kong.api.routes.apis"] = "kong/api/routes/apis.lua",
-    ["kong.api.routes.consumers"] = "kong/api/routes/consumers.lua",
-    ["kong.api.routes.plugins"] = "kong/api/routes/plugins.lua",
-    ["kong.api.routes.cache"] = "kong/api/routes/cache.lua",
-    ["kong.api.routes.cluster"] = "kong/api/routes/cluster.lua",
-
->>>>>>> 773c7587
     ["kong.plugins.jwt.migrations.cassandra"] = "kong/plugins/jwt/migrations/cassandra.lua",
     ["kong.plugins.jwt.migrations.postgres"] = "kong/plugins/jwt/migrations/postgres.lua",
     ["kong.plugins.jwt.handler"] = "kong/plugins/jwt/handler.lua",
