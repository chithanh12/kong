--- conflicted
+++ resolved
@@ -110,19 +110,11 @@
   compile_env = pl_tablex.merge(compile_env, kong_config, true) -- union
   compile_env.dns_resolver = table.concat(compile_env.dns_resolver, " ")
 
-<<<<<<< HEAD
-  local post_template = pl_template.substitute(conf_template, compile_env)
-=======
-  compile_env.http2 = kong_config.http2 and " http2" or ""
-  compile_env.admin_http2 = kong_config.admin_http2 and " http2" or ""
-  compile_env.proxy_protocol = kong_config.real_ip_header == "proxy_protocol" and " proxy_protocol" or ""
-
   local post_template, err = pl_template.substitute(conf_template, compile_env)
   if not post_template then
     return nil, "failed to compile nginx config template: " .. err
   end
 
->>>>>>> a8b7c873
   return string.gsub(post_template, "(${%b{}})", function(w)
     local name = w:sub(4, -3)
     return compile_env[name:lower()] or ""
