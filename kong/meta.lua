--- conflicted
+++ resolved
@@ -1,12 +1,7 @@
 local version = setmetatable({
   major = 1,
-<<<<<<< HEAD
-  minor = 2,
-  patch = 2,
-=======
   minor = 3,
   patch = 0,
->>>>>>> e96302a1
   --suffix = "",
 }, {
   __tostring = function(t)
