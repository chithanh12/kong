--- conflicted
+++ resolved
@@ -619,7 +619,7 @@
 
 
   local function get_router_version()
-    return kong.cache:get("router:version", TTL_ZERO, utils.uuid)
+    return kong.core_cache:get("router:version", TTL_ZERO, utils.uuid)
   end
 
 
@@ -641,13 +641,13 @@
     end
 
     local counter = 0
-    local page_size = constants.DEFAULT_ITERATION_SIZE
+    local page_size = db.routes.pagination.page_size
     for route, err in db.routes:each() do
       if err then
         return nil, "could not load routes: " .. err
       end
 
-      if kong.cache and counter > 0 and counter % page_size == 0 then
+      if kong.core_cache and counter > 0 and counter % page_size == 0 then
         local new_version, err = get_router_version()
         if err then
           return nil, "failed to retrieve router version: " .. err
@@ -699,11 +699,7 @@
     -- we might not need to rebuild the router (if we were not
     -- the first request in this process to enter this code path)
     -- check again and rebuild only if necessary
-<<<<<<< HEAD
-    local version, err = kong.core_cache:get("router:version", TTL_ZERO, utils.uuid)
-=======
     local version, err = get_router_version()
->>>>>>> 45ec6e27
     if err then
       return nil, "failed to retrieve router version: " .. err
     end
