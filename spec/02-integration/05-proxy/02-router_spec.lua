local admin_api = require "spec.fixtures.admin_api"
local helpers = require "spec.helpers"
local cjson   = require "cjson"
local path_handling_tests = require "spec.fixtures.router_path_handling_tests"
<<<<<<< HEAD


local enable_buffering
local enable_buffering_plugin
=======
>>>>>>> ce3c3864


local function insert_routes(bp, routes)
  if type(bp) ~= "table" then
    return error("expected arg #1 to be a table", 2)
  end
  if type(routes) ~= "table" then
    return error("expected arg #2 to be a table", 2)
  end

  if not bp.done then -- strategy ~= "off"
    bp = admin_api
  end

  enable_buffering_plugin = bp.plugins:insert({
    name = "enable-buffering",
    protocols = { "http", "https", "grpc", "grpcs" },
    service = ngx.null,
    consumer = ngx.null,
    route = ngx.null,
  })

  for i = 1, #routes do
    local route = routes[i]

    local service
    if route.service == ngx.null then
      service = route.service

    else
      service = route.service or {}

      if not service.host then
        service.host = helpers.mock_upstream_host
      end

      if not service.port then
        service.port = helpers.mock_upstream_port
      end

      if not service.protocol then
        service.protocol = helpers.mock_upstream_protocol
      end

      service = bp.named_services:insert(service)
    end
    route.service = service

    if not route.protocols then
      route.protocols = { "http" }
    end

    route.service = service
    route = bp.routes:insert(route)
    route.service = service

    routes[i] = route
  end

  if bp.done then
    local declarative = require "kong.db.declarative"

    local cfg = bp.done()
    local yaml = declarative.to_yaml_string(cfg)
    local admin_client = helpers.admin_client()
    local res = assert(admin_client:send {
      method  = "POST",
      path    = "/config",
      body    = {
        config = yaml,
      },
      headers = {
        ["Content-Type"] = "multipart/form-data",
      }
    })
    assert.res_status(201, res)
    admin_client:close()

  end

  return routes
end

local function remove_routes(strategy, routes)
  if strategy == "off" or not routes then
    return
  end

  local services = {}

  for _, route in ipairs(routes) do
    if route.service ~= ngx.null then
      local sid = route.service.id
      if not services[sid] then
        services[sid] = route.service
        table.insert(services, services[sid])
      end
    end
  end

  for _, route in ipairs(routes) do
    admin_api.routes:remove({ id = route.id })
  end

  for _, service in ipairs(services) do
    admin_api.services:remove(service)
  end

  admin_api.plugins:remove(enable_buffering_plugin)
end

for _, b in ipairs({ false, true }) do enable_buffering = b
for _, strategy in helpers.each_strategy() do
  describe("Router [#" .. strategy .. "] with buffering [" .. (b and "on]" or "off]") , function()
    local proxy_client
    local proxy_ssl_client
    local bp

    lazy_setup(function()
      bp = helpers.get_db_utils(strategy, {
        "routes",
        "services",
        "plugins",
      }, {
        "enable-buffering",
      })

      assert(helpers.start_kong({
        database = strategy,
        plugins = "bundled,enable-buffering",
        nginx_conf = "spec/fixtures/custom_nginx.template",
      }))
    end)

    lazy_teardown(function()
      helpers.stop_kong()
    end)

    before_each(function()
      proxy_client = helpers.proxy_client()
      proxy_ssl_client = helpers.proxy_ssl_client()
    end)

    after_each(function()
      if proxy_client then
        proxy_client:close()
      end
      if proxy_ssl_client then
        proxy_ssl_client:close()
      end
    end)

    describe("no routes match", function()

      it("responds 404 if no route matches", function()
        local res = assert(proxy_client:send {
          method  = "GET",
          headers = {
            host  = "inexistent.com"
          }
        })

        local body = assert.response(res).has_status(404)
        local json = cjson.decode(body)
        assert.matches("^kong/", res.headers.server)
        assert.equal("no Route matched with those values", json.message)
      end)
    end)

    describe("use-cases", function()
      local routes
      local first_service_name

      lazy_setup(function()
        routes = insert_routes(bp, {
          {
            methods    = { "GET" },
            protocols  = { "http" },
            strip_path = false,
          },
          {
            methods    = { "POST", "PUT" },
            paths      = { "/post", "/put" },
            protocols  = { "http" },
            strip_path = false,
          },
          {
            paths      = { "/mock_upstream" },
            protocols  = { "http" },
            strip_path = true,
            service    = {
              path     = "/status",
            },
          },
          {
            paths      = { "/private" },
            protocols  = { "http" },
            strip_path = false,
            service    = {
              path     = "/basic-auth/",
            },
          },
          {
            paths      = { [[/users/\d+/profile]] },
            protocols  = { "http" },
            strip_path = true,
            service    = {
              path     = "/anything",
            },
          },
          {
            protocols = { "http", "https" },
            hosts     = { "serviceless-route-http.test" },
            service   = ngx.null,
          },
        })
        first_service_name = routes[1].service.name
      end)

      lazy_teardown(function()
        remove_routes(strategy, routes)
      end)

      it("responds 503 if no service found", function()
        local res = assert(proxy_client:get("/", {
          headers = {
            Host = "serviceless-route-http.test",
          },
        }))
        local body = assert.response(res).has_status(503)
        local json = cjson.decode(body)

        assert.equal("no Service found with those values", json.message)

        local res = assert(proxy_ssl_client:get("/", {
          headers = {
            Host = "serviceless-route-http.test",
          },
        }))
        local body = assert.response(res).has_status(503)
        local json = cjson.decode(body)

        assert.equal("no Service found with those values", json.message)
      end)

      it("restricts an route to its methods if specified", function()
        -- < HTTP/1.1 POST /post
        -- > 200 OK
        local res = assert(proxy_client:send {
          method  = "POST",
          path    = "/post",
          headers = { ["kong-debug"] = 1 },
        })

        assert.response(res).has_status(200)
        assert.equal(routes[2].id,           res.headers["kong-route-id"])
        assert.equal(routes[2].service.id,   res.headers["kong-service-id"])
        assert.equal(routes[2].service.name, res.headers["kong-service-name"])

        -- < HTTP/1.1 DELETE /post
        -- > 404 NOT FOUND
        res = assert(proxy_client:send {
          method  = "DELETE",
          path    = "/post",
          headers = { ["kong-debug"] = 1 },
        })

        assert.response(res).has_status(404)
        assert.is_nil(res.headers["kong-route-id"])
        assert.is_nil(res.headers["kong-service-id"])
        assert.is_nil(res.headers["kong-service-name"])
      end)

      it("routes by method-only if no other match is found", function()
        local res = assert(proxy_client:send {
          method  = "GET",
          path    = "/get",
          headers = { ["kong-debug"] = 1 },
        })

        assert.response(res).has_status(200)

        assert.equal(routes[1].id,           res.headers["kong-route-id"])
        assert.equal(routes[1].service.id,   res.headers["kong-service-id"])
        assert.equal(routes[1].service.name, res.headers["kong-service-name"])
      end)

      describe("requests without Host header", function()
        it("HTTP/1.0 routes normally", function()
          -- a very limited HTTP client for sending requests without Host
          -- header
          local sock = ngx.socket.tcp()

          finally(function()
            sock:close()
          end)

          assert(sock:connect(helpers.get_proxy_ip(),
                              helpers.get_proxy_port()))

          local req = "GET /get HTTP/1.0\r\nKong-Debug: 1\r\n\r\n"
          assert(sock:send(req))

          local line = assert(sock:receive("*l"))

          local status = tonumber(string.sub(line, 10, 12))
          assert.equal(200, status)

          -- TEST: we matched an API that had no Host header defined
          local remainder = assert(sock:receive("*a"))
          assert.matches("kong-service-name: " .. first_service_name,
                         string.lower(remainder), nil, true)
        end)

        it("HTTP/1.1 is rejected by NGINX", function()
          local sock = ngx.socket.tcp()

          finally(function()
            sock:close()
          end)

          assert(sock:connect(helpers.get_proxy_ip(),
                              helpers.get_proxy_port()))

          local req = "GET /get HTTP/1.1\r\nKong-Debug: 1\r\n\r\n"
          assert(sock:send(req))

          -- TEST: NGINX rejected this request
          local line = assert(sock:receive("*l"))
          local status = tonumber(string.sub(line, 10, 12))
          assert.equal(400, status)

          -- TEST: we ensure that Kong catches this error and
          -- produces the response from its own error handler
          local remainder = assert(sock:receive("*a"))
          assert.matches("Bad request", remainder, nil, true)
          assert.matches("Server: kong/", remainder, nil, true)
        end)
      end)

      describe("route with a path component in its upstream_url", function()
        it("with strip_path = true", function()
          local res = assert(proxy_client:send {
            method  = "GET",
            path    = "/mock_upstream/201",
            headers = { ["kong-debug"] = 1 },
          })

          assert.res_status(201, res)

          assert.equal(routes[3].id,           res.headers["kong-route-id"])
          assert.equal(routes[3].service.id,   res.headers["kong-service-id"])
          assert.equal(routes[3].service.name, res.headers["kong-service-name"])
        end)
      end)

      it("route with a path component in its upstream_url and strip_path = false", function()
        local res = assert(proxy_client:send {
          method  = "GET",
          path    = "/private/passwd",
          headers = { ["kong-debug"] = 1 },
        })

        assert.res_status(401, res)

        assert.equal(routes[4].id,           res.headers["kong-route-id"])
        assert.equal(routes[4].service.id,   res.headers["kong-service-id"])
        assert.equal(routes[4].service.name, res.headers["kong-service-name"])
      end)

      it("route with a path component in its upstream_url and [uri] with a regex", function()
        local res = assert(proxy_client:send {
          method  = "GET",
          path    = "/users/foo/profile",
          headers = { ["kong-debug"] = 1 },
        })

        assert.res_status(404, res)

        res = assert(proxy_client:send {
          method  = "GET",
          path    = "/users/123/profile",
          headers = { ["kong-debug"] = 1 },
        })

        assert.res_status(200, res)

        assert.equal(routes[5].id,           res.headers["kong-route-id"])
        assert.equal(routes[5].service.id,   res.headers["kong-service-id"])
        assert.equal(routes[5].service.name, res.headers["kong-service-name"])
      end)
    end)

    if not enable_buffering then
    describe("use cases #grpc", function()
      local routes
      local service = {
        url = "grpc://localhost:15002"
      }

      local proxy_client_grpc
      local proxy_client_grpcs

      lazy_setup(function()
        routes = insert_routes(bp, {
          {
            protocols = { "grpc", "grpcs" },
            hosts = {
              "grpc1",
              "grpc1:" .. helpers.get_proxy_port(false, true),
              "grpc1:" .. helpers.get_proxy_port(true, true),
            },
            service = service,
          },
          {
            protocols = { "grpc", "grpcs" },
            hosts = {
              "grpc2",
              "grpc2:" .. helpers.get_proxy_port(false, true),
              "grpc2:" .. helpers.get_proxy_port(true, true),
            },
            service = service,
          },
          {
            protocols = { "grpc", "grpcs" },
            paths = { "/hello.HelloService/SayHello" },
            service = service,
          },
          {
            protocols = { "grpc", "grpcs" },
            paths = { "/hello.HelloService/LotsOfReplies" },
            service = service,
          },
          {
            protocols = { "grpc", "grpcs" },
            hosts = { "*.grpc.com" },
            service = service,
          },
          {
            protocols = { "grpc", "grpcs" },
            hosts     = { "serviceless-route-grpc.test" },
            service   = ngx.null,
          }
        })

        proxy_client_grpc = helpers.proxy_client_grpc()
        proxy_client_grpcs = helpers.proxy_client_grpcs()
      end)

      lazy_teardown(function()
        remove_routes(strategy, routes)
      end)

      it("responds 503 if no service found", function()
        local ok, resp = proxy_client_grpc({
          service = "hello.HelloService.SayHello",
          body = {
            greeting = "world!"
          },
          opts = {
            ["-v"] = true,
            ["-H"] = "'kong-debug: 1'",
            ["-authority"] = "serviceless-route-grpc.test",
          }
        })

        assert.falsy(ok)
        assert.equal("ERROR:\n  Code: Unavailable\n  Message: no Service found with those values\n", resp)

        local ok, resp = proxy_client_grpcs({
          service = "hello.HelloService.SayHello",
          body = {
            greeting = "world!"
          },
          opts = {
            ["-v"] = true,
            ["-H"] = "'kong-debug: 1'",
            ["-authority"] = "serviceless-route-grpc.test",
          }
        })

        assert.falsy(ok)
        assert.equal("ERROR:\n  Code: Unavailable\n  Message: no Service found with those values\n", resp)
      end)


      it("restricts a route to its 'hosts' if specified", function()
        local ok, resp = proxy_client_grpc({
          service = "hello.HelloService.SayHello",
          body = {
            greeting = "world!"
          },
          opts = {
            ["-v"] = true,
            ["-H"] = "'kong-debug: 1'",
            ["-authority"] = "grpc1",
          }
        })
        assert.truthy(ok)
        assert.truthy(resp)
        assert.matches("kong-route-id: " .. routes[1].id, resp, nil, true)

        ok, resp = proxy_client_grpc({
          service = "hello.HelloService.SayHello",
          body = {
            greeting = "world!"
          },
          opts = {
            ["-v"] = true,
            ["-H"] = "'kong-debug: 1'",
            ["-authority"] = "grpc2",
          }
        })
        assert.truthy(ok)
        assert.truthy(resp)
        assert.matches("kong-route-id: " .. routes[2].id, resp, nil, true)
      end)

      it("restricts a route to its 'hosts' if specified (grpcs)", function()
        local ok, resp = proxy_client_grpcs({
          service = "hello.HelloService.SayHello",
          body = {
            greeting = "world!"
          },
          opts = {
            ["-v"] = true,
            ["-H"] = "'kong-debug: 1'",
            ["-authority"] = "grpc1",
          }
        })
        assert.truthy(ok)
        assert.truthy(resp)
        assert.matches("kong-route-id: " .. routes[1].id, resp, nil, true)

        ok, resp = proxy_client_grpc({
          service = "hello.HelloService.SayHello",
          body = {
            greeting = "world!"
          },
          opts = {
            ["-v"] = true,
            ["-H"] = "'kong-debug: 1'",
            ["-authority"] = "grpc2",
          }
        })
        assert.truthy(ok)
        assert.truthy(resp)
        assert.matches("kong-route-id: " .. routes[2].id, resp, nil, true)
      end)

      it("restricts a route to its wildcard 'hosts' if specified", function()
        local ok, resp = proxy_client_grpc({
          service = "hello.HelloService.SayHello",
          body = {
            greeting = "world!"
          },
          opts = {
            ["-v"] = true,
            ["-H"] = "'kong-debug: 1'",
            ["-authority"] = "service1.grpc.com",
          }
        })
        assert.truthy(ok)
        assert.truthy(resp)
        assert.matches("kong-route-id: " .. routes[5].id, resp, nil, true)
      end)

      it("restricts a route to its wildcard 'hosts' if specified (grpcs)", function()
        local ok, resp = proxy_client_grpcs({
          service = "hello.HelloService.SayHello",
          body = {
            greeting = "world!"
          },
          opts = {
            ["-v"] = true,
            ["-H"] = "'kong-debug: 1'",
            ["-authority"] = "service1.grpc.com",
          }
        })
        assert.truthy(ok)
        assert.truthy(resp)
        assert.matches("kong-route-id: " .. routes[5].id, resp, nil, true)
      end)

      it("restricts a route to its 'paths' if specified", function()
        local ok, resp = proxy_client_grpc({
          service = "hello.HelloService.SayHello",
          body = {
            greeting = "world!"
          },
          opts = {
            ["-v"] = true,
            ["-H"] = "'kong-debug: 1'",
          }
        })
        assert.truthy(ok)
        assert.truthy(resp)
        assert.matches("kong-route-id: " .. routes[3].id, resp, nil, true)

        ok, resp = proxy_client_grpcs({
          service = "hello.HelloService.LotsOfReplies",
          body = {
            greeting = "world!"
          },
          opts = {
            ["-v"] = true,
            ["-H"] = "'kong-debug: 1'",
          }
        })
        assert.truthy(ok)
        assert.truthy(resp)
        assert.matches("kong-route-id: " .. routes[4].id, resp, nil, true)
      end)

      it("restricts a route to its 'paths' if specified (grpcs)", function()
        local ok, resp = proxy_client_grpcs({
          service = "hello.HelloService.SayHello",
          body = {
            greeting = "world!"
          },
          opts = {
            ["-v"] = true,
            ["-H"] = "'kong-debug: 1'",
          }
        })
        assert.truthy(ok)
        assert.truthy(resp)
        assert.matches("kong-route-id: " .. routes[3].id, resp, nil, true)

        ok, resp = proxy_client_grpcs({
          service = "hello.HelloService.LotsOfReplies",
          body = {
            greeting = "world!"
          },
          opts = {
            ["-v"] = true,
            ["-H"] = "'kong-debug: 1'",
          }
        })
        assert.truthy(ok)
        assert.truthy(resp)
        assert.matches("kong-route-id: " .. routes[4].id, resp, nil, true)
      end)
    end)
    end -- not enable_buffering

    describe("URI regexes order of evaluation with created_at", function()
      local routes

      lazy_setup(function()
        routes = insert_routes(bp, {
          {
            created_at = 1234567890,
            strip_path = true,
            paths      = { "/status/(re)" },
            service    = {
              name     = "regex_1",
              path     = "/status/200",
            },
          },
          {
            created_at = 1234567891,
            strip_path = true,
            paths      = { "/status/(r)" },
            service    = {
              name     = "regex_2",
              path     = "/status/200",
            },
          },
          {
            created_at = 1234567892,
            strip_path = true,
            paths      = { "/status" },
            service    = {
              name     = "regex_3",
              path     = "/status/200",
            },
          }
        })
      end)

      lazy_teardown(function()
        remove_routes(strategy, routes)
      end)

      it("depends on created_at field", function()
        local res = assert(proxy_client:send {
          method  = "GET",
          path    = "/status/r",
          headers = { ["kong-debug"] = 1 },
        })
        assert.res_status(200, res)

        assert.equal(routes[2].id,           res.headers["kong-route-id"])
        assert.equal(routes[2].service.id,   res.headers["kong-service-id"])
        assert.equal(routes[2].service.name, res.headers["kong-service-name"])

        res = assert(proxy_client:send {
          method  = "GET",
          path    = "/status/re",
          headers = { ["kong-debug"] = 1 },
        })
        assert.res_status(200, res)

        assert.equal(routes[1].id,           res.headers["kong-route-id"])
        assert.equal(routes[1].service.id,   res.headers["kong-service-id"])
        assert.equal(routes[1].service.name, res.headers["kong-service-name"])
      end)
    end)

    describe("URI regexes order of evaluation with regex_priority", function()
      local routes

      lazy_setup(function()
        routes = insert_routes(bp, {

          -- TEST 1 (regex_priority)

          {
            strip_path = true,
            paths      = { "/status/(?<foo>re)" },
            service    = {
              name     = "regex_1",
              path     = "/status/200",
            },
            regex_priority = 0,
          },
          {
            strip_path = true,
            paths      = { "/status/(re)" },
            service    = {
              name     = "regex_2",
              path     = "/status/200",
            },
            regex_priority = 4, -- shadows service which is created before and is shorter
          },

          -- TEST 2 (tie breaker by created_at)

          {
            created_at = 1234567890,
            strip_path = true,
            paths      = { "/status/(ab)" },
            service    = {
              name     = "regex_3",
              path     = "/status/200",
            },
            regex_priority = 0,
          },
          {
            created_at = 1234567891,
            strip_path = true,
            paths      = { "/status/(ab)c?" },
            service    = {
              name     = "regex_4",
              path     = "/status/200",
            },
            regex_priority = 0,
          },
        })
      end)

      lazy_teardown(function()
        remove_routes(strategy, routes)
      end)

      it("depends on the regex_priority field", function()
        local res = assert(proxy_client:send {
          method  = "GET",
          path    = "/status/re",
          headers = { ["kong-debug"] = 1 },
        })
        assert.res_status(200, res)
        assert.equal("regex_2", res.headers["kong-service-name"])
      end)

      it("depends on created_at if regex_priority is tie", function()
        local res = assert(proxy_client:send {
          method  = "GET",
          path    = "/status/ab",
          headers = { ["kong-debug"] = 1 },
        })
        assert.res_status(200, res)
        assert.equal("regex_3", res.headers["kong-service-name"])
      end)
    end)

    describe("URI arguments (querystring)", function()
      local routes

      lazy_setup(function()
        routes = insert_routes(bp, {
          {
            hosts = { "mock_upstream" },
          },
        })
      end)

      lazy_teardown(function()
        remove_routes(strategy, routes)
      end)

      it("preserves URI arguments", function()
        local res = assert(proxy_client:send {
          method  = "GET",
          path    = "/get",
          query   = {
            foo   = "bar",
            hello = "world",
          },
          headers = {
            ["Host"] = "mock_upstream",
          },
        })

        local body = assert.res_status(200, res)
        local json = cjson.decode(body)
        assert.equal("bar", json.uri_args.foo)
        assert.equal("world", json.uri_args.hello)
      end)

      it("does proxy an empty querystring if URI does not contain arguments", function()
        local res = assert(proxy_client:send {
          method  = "GET",
          path    = "/request?",
          headers = {
            ["Host"] = "mock_upstream",
          },
        })

        local body = assert.res_status(200, res)
        local json = cjson.decode(body)
        assert.matches("/request%?$", json.vars.request_uri)
      end)

      it("does proxy a querystring with an empty value", function()
        local res = assert(proxy_client:send {
          method  = "GET",
          path    = "/get?hello",
          headers = {
            ["Host"] = "mock_upstream",
          },
        })

        local body = assert.res_status(200, res)
        local json = cjson.decode(body)
        assert.matches("/get%?hello$", json.url)
      end)
    end)

    describe("percent-encoded URIs", function()
      local routes

      lazy_setup(function()
        routes = insert_routes(bp, {
          {
            strip_path = true,
            paths      = { "/endel%C3%B8st" },
          },
          {
            strip_path = true,
            paths      = { "/foo/../bar" },
          },
        })
      end)

      lazy_teardown(function()
        remove_routes(strategy, routes)
      end)

      it("routes when [paths] is percent-encoded", function()
        local res = assert(proxy_client:send {
          method  = "GET",
          path    = "/endel%C3%B8st",
          headers = { ["kong-debug"] = 1 },
        })

        assert.res_status(200, res)

        assert.equal(routes[1].id,           res.headers["kong-route-id"])
        assert.equal(routes[1].service.id,   res.headers["kong-service-id"])
        assert.equal(routes[1].service.name, res.headers["kong-service-name"])
      end)

      it("matches against non-normalized URI", function()
        local res = assert(proxy_client:send {
          method  = "GET",
          path    = "/foo/../bar",
          headers = { ["kong-debug"] = 1 },
        })

        assert.res_status(200, res)

        assert.equal(routes[2].id,           res.headers["kong-route-id"])
        assert.equal(routes[2].service.id,   res.headers["kong-service-id"])
        assert.equal(routes[2].service.name, res.headers["kong-service-name"])
      end)
    end)

    describe("strip_path", function()
      local routes

      lazy_setup(function()
        routes = insert_routes(bp, {
          {
            paths      = { "/x/y/z", "/z/y/x" },
            strip_path = true,
          },
        })
      end)

      lazy_teardown(function()
        remove_routes(strategy, routes)
      end)

      describe("= true", function()
        it("strips subsequent calls to an route with different [paths]", function()
          local res_uri_1 = assert(proxy_client:send {
            method = "GET",
            path   = "/x/y/z/get",
          })

          local body = assert.res_status(200, res_uri_1)
          local json = cjson.decode(body)
          assert.matches("/get", json.url, nil, true)
          assert.not_matches("/x/y/z/get", json.url, nil, true)

          local res_uri_2 = assert(proxy_client:send {
            method = "GET",
            path   = "/z/y/x/get",
          })

          body = assert.res_status(200, res_uri_2)
          json = cjson.decode(body)
          assert.matches("/get", json.url, nil, true)
          assert.not_matches("/z/y/x/get", json.url, nil, true)

          local res_2_uri_1 = assert(proxy_client:send {
            method = "GET",
            path   = "/x/y/z/get",
          })

          body = assert.res_status(200, res_2_uri_1)
          json = cjson.decode(body)
          assert.matches("/get", json.url, nil, true)
          assert.not_matches("/x/y/z/get", json.url, nil, true)

          local res_2_uri_2 = assert(proxy_client:send {
            method = "GET",
            path   = "/x/y/z/get",
          })

          body = assert.res_status(200, res_2_uri_2)
          json = cjson.decode(body)
          assert.matches("/get", json.url, nil, true)
          assert.not_matches("/x/y/z/get", json.url, nil, true)
        end)
      end)
    end)

    describe("preserve_host", function()
      local routes

      lazy_setup(function()
        routes = insert_routes(bp, {
          {
            preserve_host = true,
            hosts         = { "preserved.com", "preserved.com:123" },
            service       = {
              path        = "/request"
            },
          },
          {
            preserve_host = false,
            hosts         = { "discarded.com" },
            service       = {
              path        = "/request"
            },
          },
          {
            strip_path    = false,
            preserve_host = true,
            paths         = { "/request" },
          }
        })

      end)

      lazy_teardown(function()
        remove_routes(strategy, routes)
      end)

      describe("x = false (default)", function()
        it("uses hostname from upstream_url", function()
          local res = assert(proxy_client:send {
            method  = "GET",
            path    = "/get",
            headers = { ["Host"] = "discarded.com" },
          })

          local body = assert.res_status(200, res)
          local json = cjson.decode(body)
          assert.matches(helpers.mock_upstream_host,
                         json.headers.host, nil, true) -- not testing :port
        end)

        it("uses port value from upstream_url if not default", function()
          local res = assert(proxy_client:send {
            method  = "GET",
            path    = "/get",
            headers = { ["Host"] = "discarded.com" },
          })

          local body = assert.res_status(200, res)
          local json = cjson.decode(body)
          assert.matches(":" .. helpers.mock_upstream_port,
                          json.headers.host, nil, true) -- not testing hostname
        end)
      end)

      describe("= true", function()
        it("forwards request Host", function()
          local res = assert(proxy_client:send {
            method  = "GET",
            path    = "/",
            headers = { ["Host"] = "preserved.com" },
          })

          local body = assert.res_status(200, res)
          local json = cjson.decode(body)
          assert.equal("preserved.com", json.headers.host)
        end)

        it("forwards request Host:Port even if port is default", function()
          local res = assert(proxy_client:send {
            method  = "GET",
            path    = "/get",
            headers = { ["Host"] = "preserved.com:80" },
          })

          local body = assert.res_status(200, res)
          local json = cjson.decode(body)
          assert.equal("preserved.com:80", json.headers.host)
        end)

        it("forwards request Host:Port if port isn't default", function()
          local res = assert(proxy_client:send {
            method  = "GET",
            path    = "/get",
            headers = { ["Host"] = "preserved.com:123" },
          })

          local body = assert.res_status(200, res)
          local json = cjson.decode(body)
          assert.equal("preserved.com:123", json.headers.host)
        end)

        it("forwards request Host even if not matched by [hosts]", function()
          local res = assert(proxy_client:send {
            method  = "GET",
            path    = "/get",
            headers = { ["Host"] = "preserved.com" },
          })

          local body = assert.res_status(200, res)
          local json = cjson.decode(body)
          assert.equal("preserved.com", json.headers.host)
        end)
      end)
    end)

    describe("edge-cases", function()
      local routes

      lazy_setup(function()
        routes = insert_routes(bp, {
          {
            strip_path = true,
            paths      = { "/" },
          },
          {
            strip_path = true,
            paths      = { "/foobar" },
          },
        })
      end)

      lazy_teardown(function()
        remove_routes(strategy, routes)
      end)

      it("root / [uri] for a catch-all rule", function()
        local res = assert(proxy_client:send {
          method  = "GET",
          path    = "/get",
          headers = { ["kong-debug"] = 1 }
        })

        assert.response(res).has_status(200)

        assert.equal(routes[1].id,           res.headers["kong-route-id"])
        assert.equal(routes[1].service.id,   res.headers["kong-service-id"])
        assert.equal(routes[1].service.name, res.headers["kong-service-name"])

        res = assert(proxy_client:send {
          method  = "GET",
          path    = "/foobar/get",
          headers = { ["kong-debug"] = 1 }
        })

        assert.response(res).has_status(200)

        assert.equal(routes[2].id,           res.headers["kong-route-id"])
        assert.equal(routes[2].service.id,   res.headers["kong-service-id"])
        assert.equal(routes[2].service.name, res.headers["kong-service-name"])
      end)
    end)

    describe("[snis] for HTTPs connections", function()
      local routes
      local proxy_ssl_client

      lazy_setup(function()
        routes = insert_routes(bp, {
          {
            protocols = { "https" },
            snis = { "www.example.org" },
            service = {
              name = "service_behind_www.example.org"
            },
          },
          {
            protocols = { "https" },
            snis = { "example.org" },
            service = {
              name = "service_behind_example.org"
            },
          },
        })
      end)

      lazy_teardown(function()
        remove_routes(strategy, routes)
      end)

      after_each(function()
        if proxy_ssl_client then
          proxy_ssl_client:close()
        end
      end)

      it("matches a Route based on its 'snis' attribute", function()
        proxy_ssl_client = helpers.proxy_ssl_client(nil, "www.example.org")

        local res = assert(proxy_ssl_client:send {
          method  = "GET",
          path    = "/status/200",
          headers = { ["kong-debug"] = 1 },
        })
        assert.res_status(200, res)
        assert.equal("service_behind_www.example.org",
                     res.headers["kong-service-name"])

        res = assert(proxy_ssl_client:send {
          method  = "GET",
          path    = "/status/201",
          headers = { ["kong-debug"] = 1 },
        })
        assert.res_status(201, res)
        assert.equal("service_behind_www.example.org",
                     res.headers["kong-service-name"])

        proxy_ssl_client:close()

        proxy_ssl_client = helpers.proxy_ssl_client(nil, "example.org")

        local res = assert(proxy_ssl_client:send {
          method  = "GET",
          path    = "/status/200",
          headers = { ["kong-debug"] = 1 },
        })
        assert.res_status(200, res)
        assert.equal("service_behind_example.org",
                     res.headers["kong-service-name"])

        res = assert(proxy_ssl_client:send {
          method  = "GET",
          path    = "/status/201",
          headers = { ["kong-debug"] = 1 },
        })
        assert.res_status(201, res)
        assert.equal("service_behind_example.org",
                     res.headers["kong-service-name"])
      end)
    end)

    describe("[#headers]", function()
      local routes

      after_each(function()
        remove_routes(strategy, routes)
      end)

      it("matches by header", function()
        routes = insert_routes(bp, {
          {
            headers = { version = { "v1", "v2" } },
          },
          {
            headers = { version = { "v3" } },
          },
        })

        local res = assert(proxy_client:send {
          method  = "GET",
          path    = "/",
          headers = {
            ["Host"]       = "domain.org",
            ["version"]    = "v1",
            ["kong-debug"] = 1,
          }
        })

        assert.res_status(200, res)

        assert.equal(routes[1].id,           res.headers["kong-route-id"])
        assert.equal(routes[1].service.id,   res.headers["kong-service-id"])
        assert.equal(routes[1].service.name, res.headers["kong-service-name"])

        local res = assert(proxy_client:send {
          method  = "GET",
          path    = "/",
          headers = {
            ["Host"]       = "domain.org",
            ["version"]    = "v3",
            ["kong-debug"] = 1,
          }
        })

        assert.res_status(200, res)

        assert.equal(routes[2].id,           res.headers["kong-route-id"])
        assert.equal(routes[2].service.id,   res.headers["kong-service-id"])
        assert.equal(routes[2].service.name, res.headers["kong-service-name"])
      end)

      it("matches headers in a case-insensitive way", function()
        routes = insert_routes(bp, {
          {
            headers = { Version = { "v1", "v2" } },
          },
          {
            headers = { version = { "V3" } },
          },
        })

        local res = assert(proxy_client:send {
          method  = "GET",
          path    = "/",
          headers = {
            ["Host"]       = "domain.org",
            ["version"]    = "v1",
            ["kong-debug"] = 1,
          }
        })

        assert.res_status(200, res)

        assert.equal(routes[1].id,           res.headers["kong-route-id"])
        assert.equal(routes[1].service.id,   res.headers["kong-service-id"])
        assert.equal(routes[1].service.name, res.headers["kong-service-name"])

        local res = assert(proxy_client:send {
          method  = "GET",
          path    = "/",
          headers = {
            ["Host"]       = "domain.org",
            ["Version"]    = "v3",
            ["kong-debug"] = 1,
          }
        })

        assert.res_status(200, res)

        assert.equal(routes[2].id,           res.headers["kong-route-id"])
        assert.equal(routes[2].service.id,   res.headers["kong-service-id"])
        assert.equal(routes[2].service.name, res.headers["kong-service-name"])
      end)

      it("prioritizes Routes with more headers", function()
        routes = insert_routes(bp, {
          {
            headers = {
              version = { "v1", "v2" },
            },
          },
          {
            headers = {
              version = { "v3" },
              location = { "us-east" },
            },
          },
          {
            headers = {
              version = { "v3" },
            },
          },
        })

        local res = assert(proxy_client:send {
          method  = "GET",
          path    = "/",
          headers = {
            ["Host"]       = "domain.org",
            ["version"]    = "v3",
            ["location"]   = "us-east",
            ["kong-debug"] = 1,
          }
        })

        assert.res_status(200, res)

        assert.equal(routes[2].id,           res.headers["kong-route-id"])
        assert.equal(routes[2].service.id,   res.headers["kong-service-id"])
        assert.equal(routes[2].service.name, res.headers["kong-service-name"])

        local res = assert(proxy_client:send {
          method  = "GET",
          path    = "/",
          headers = {
            ["Host"]       = "domain.org",
            ["version"]    = "v3",
            ["kong-debug"] = 1,
          }
        })

        assert.res_status(200, res)

        assert.equal(routes[3].id,           res.headers["kong-route-id"])
        assert.equal(routes[3].service.id,   res.headers["kong-service-id"])
        assert.equal(routes[3].service.name, res.headers["kong-service-name"])
      end)

      it("caching do not ignore headers (regression)", function()
        routes = insert_routes(bp, {
          {
            service    = {
              name     = "first",
            },
            hosts      = { "example.test" },
            paths      = { "/test" },
            headers    = { headertest = { "itsatest" } },
          },
          {
            service    = {
              name     = "second",
            },
            hosts      = { "example.test" },
            paths      = { "/test" },
          },
        })

        local res = assert(proxy_client:send {
          method  = "GET",
          path    = routes[1].paths[1],
          headers = {
            ["Host"]       = routes[1].hosts[1],
            ["headertest"] = "itsatest",
            ["kong-debug"] = 1,
          }
        })

        assert.res_status(200, res)
        assert.equal(routes[1].id,           res.headers["kong-route-id"])
        assert.equal(routes[1].service.id,   res.headers["kong-service-id"])
        assert.equal(routes[1].service.name, res.headers["kong-service-name"])

        local res = assert(proxy_client:send {
          method  = "GET",
          path    = routes[2].paths[1],
          headers = {
            ["Host"]       = routes[2].hosts[1],
            ["kong-debug"] = 1,
          }
        })

        assert.res_status(200, res)
        assert.equal(routes[2].id,           res.headers["kong-route-id"])
        assert.equal(routes[2].service.id,   res.headers["kong-service-id"])
        assert.equal(routes[2].service.name, res.headers["kong-service-name"])

        local res = assert(proxy_client:send {
          method  = "GET",
          path    = routes[1].paths[1],
          headers = {
            ["Host"]       = routes[1].hosts[1],
            ["headertest"] = "itsatest",
            ["kong-debug"] = 1,
          }
        })

        assert.res_status(200, res)
        assert.equal(routes[1].id,           res.headers["kong-route-id"])
        assert.equal(routes[1].service.id,   res.headers["kong-service-id"])
        assert.equal(routes[1].service.name, res.headers["kong-service-name"])

      end)
    end)

    describe("[paths] + [#headers]", function()
      local routes

      lazy_setup(function()
        routes = insert_routes(bp, {
          {
            strip_path = true,
            headers = {
              version = { "v1", "v2" },
            },
            paths = { "/root" },
          },
          {
            strip_path = true,
            headers = {
              version = { "v1", "v2" },
            },
            paths = { "/root/fixture" },
          },
          {
            strip_path = true,
            headers = {
              version = { "v1", "v2" },
              location = { "us-east" },
            },
            paths = { "/root" },
          },
        })
      end)

      lazy_teardown(function()
        remove_routes(strategy, routes)
      end)

      it("prioritizes Routes with more headers", function()
        local res = assert(proxy_client:send {
          method  = "GET",
          path    = "/root/fixture/get",
          headers = {
            ["version"]    = "v2",
            ["location"]   = "us-east",
            ["kong-debug"] = 1,
          }
        })

        assert.res_status(404, res)

        assert.equal(routes[3].id,           res.headers["kong-route-id"])
        assert.equal(routes[3].service.id,   res.headers["kong-service-id"])
        assert.equal(routes[3].service.name, res.headers["kong-service-name"])
      end)

      it("prioritizes longer paths if same number of headers", function()
        local res = assert(proxy_client:send {
          method  = "GET",
          path    = "/root/fixture/get",
          headers = {
            ["version"]    = "v2",
            ["kong-debug"] = 1,
          }
        })

        assert.res_status(200, res)

        assert.equal(routes[2].id,           res.headers["kong-route-id"])
        assert.equal(routes[2].service.id,   res.headers["kong-service-id"])
        assert.equal(routes[2].service.name, res.headers["kong-service-name"])
      end)
    end)

<<<<<<< HEAD
    if not enable_buffering then
    describe("[snis] for gRPCs connections", function()
=======
    describe("[snis] for #grpcs connections", function()
>>>>>>> ce3c3864
      local routes
      local grpcs_proxy_ssl_client

      lazy_setup(function()
        routes = insert_routes(bp, {
          {
            protocols = { "grpcs" },
            snis = { "grpcs_1.test" },
            service = {
              name = "grpcs_1",
              url = "grpcs://localhost:15003",
            },
          },
          {
            protocols = { "grpcs" },
            snis = { "grpcs_2.test" },
            service = {
              name = "grpcs_2",
              url = "grpcs://localhost:15003",
            },
          },
        })
      end)

      lazy_teardown(function()
        remove_routes(strategy, routes)
      end)

      it("matches a Route based on its 'snis' attribute", function()
        grpcs_proxy_ssl_client = helpers.proxy_client_grpcs("grpcs_1.test")

        local ok, resp = assert(grpcs_proxy_ssl_client({
          service = "hello.HelloService.SayHello",
          body = {
            greeting = "world!"
          },
          opts = {
            ["-H"] = "'kong-debug: 1'",
            ["-v"] = true, -- verbose so we get response headers
          }
        }))
        assert.truthy(ok)
        assert.truthy(resp)
        assert.matches("kong-service-name: grpcs_1", resp, nil, true)

        grpcs_proxy_ssl_client = helpers.proxy_client_grpcs("grpcs_2.test")
        local ok, resp = assert(grpcs_proxy_ssl_client({
          service = "hello.HelloService.SayHello",
          body = {
            greeting = "world!"
          },
          opts = {
            ["-H"] = "'kong-debug: 1'",
            ["-v"] = true, -- verbose so we get response headers
          }
        }))
        assert.truthy(ok)
        assert.truthy(resp)
        assert.matches("kong-service-name: grpcs_2", resp, nil, true)
      end)
    end)
    end -- not enable_buffering

    describe("[paths] + [methods]", function()
      local routes

      lazy_setup(function()
        routes = insert_routes(bp, {
          [1] = {
            strip_path = true,
            methods    = { "GET" },
            paths      = { "/unrelated/longer/uri/that/should/not/match", "/root/fixture" },
            hosts      = { "ahost.test" },
            service    = { path = "/status/201" },
          },
          [2] = {
            strip_path = true,
            methods    = { "GET" },
            paths      = { "/root/fixture/get" },
            hosts      = { "ahost.test" },
            service    = { path = "/status/202" },
          },
          [3] = {
            strip_path = true,
            methods    = { "GET" },
            paths      = { "/root/fixture/get" },
            hosts      = { "anotherhost.test" },
            service    = { path = "/status/203" },
          },
          [4] = {
            strip_path = true,
            methods    = { "GET" },
            paths      = { "/root/fixture/get" },
            hosts      = { "onemorehost.test" },
            service    = { path = "/status/204" },
          },

          [5] = {
            strip_path = true,
            name       = "public-apiv1",
            paths      = { "/rest/devportal/api/v1", "/rest/devportal" },
            hosts      = { "api.local" },
            service    = { path = "/status/205" },
          },
          [6] = {
            strip_path = true,
            name       = "aux",
            paths      = { "/rest/devportal/aux" },
            hosts      = { "api.local" },
            service    = { path = "/status/206" },
          },
          [7] = {
            strip_path = true,
            name       = "aux-host",
            paths      = { "/rest/devportal/aux" },
            hosts      = { "test-api.local" },
            service    = { path = "/status/207" },
          },
          [8] = {
            strip_path = true,
            name       = "aux-host2",
            paths      = { "/rest/devportal/aux" },
            hosts      = { "atest-api.local" },
            service    = { path = "/status/208" },
          },
          [9] = {
            strip_path = true,
            name       = "devportal-route-2",
            paths      = { "/rest/devportal" },
            hosts      = { "atest-api.local" },
            service    = { path = "/status/209" },
          },

          [10] = {
            strip_path = true,
            name       = "concat_test-public-apiv1",
            paths      = { "/concat_test/devportal/api/v1", "/concat_test/devportal" },
            hosts      = { "api.local" },
          },
          [11] = {
            strip_path = true,
            name       = "concat_test-aux",
            paths      = { "/concat_test/devportal/aux" },
            hosts      = { "api.local" },
          },
          [12] = {
            strip_path = true,
            name       = "concat_test-aux-host",
            paths      = { "/concat_test/devportal/aux" },
            hosts      = { "test-api.local" },
          },
          [13] = {
            strip_path = true,
            name       = "concat_test-aux-host2",
            paths      = { "/concat_test/devportal/aux" },
            hosts      = { "atest-api.local" },
          },
          [14] = {
            strip_path = true,
            name       = "concat_test-devportal-route-2",
            paths      = { "/concat_test/devportal" },
            hosts      = { "atest-api.local" },
          },

        })
      end)

      lazy_teardown(function()
        remove_routes(strategy, routes)
      end)

      it("regression test for #5438", function()
        for i = 1, 9 do
          for j = 1, #routes[i].paths do
            local res = assert(proxy_client:send {
              method  = "GET",
              path    = routes[i].paths[j],
              headers = {
                ["kong-debug"] = 1,
                ["host"] = routes[i].hosts[1],
              }
            })

            assert.res_status(200 + i, res)

            assert.equal(routes[i].id,           res.headers["kong-route-id"])
            assert.equal(routes[i].service.id,   res.headers["kong-service-id"])
            assert.equal(routes[i].service.name, res.headers["kong-service-name"])

          end
        end
      end)

      it("regression test for #5438 concatenating paths", function()
        for i = 10, 14 do
          for j = 1, #routes[i].paths do
            local res = assert(proxy_client:send {
              method  = "GET",
              path    = routes[i].paths[j] .. "/status/418",
              headers = {
                ["kong-debug"] = 1,
                ["host"] = routes[i].hosts[1],
              }
            })

            assert.res_status(418, res)

            assert.equal(routes[i].id,           res.headers["kong-route-id"])
            assert.equal(routes[i].service.id,   res.headers["kong-service-id"])
            assert.equal(routes[i].service.name, res.headers["kong-service-name"])

          end
        end
      end)

      it("regression test for #5438 part 2", function()
        local res = assert(proxy_client:send {
          method  = "GET",
          path    = "/rest/devportal",
          headers = {
            ["kong-debug"] = 1,
            ["host"] = "atest-api.local",
          }
        })

        assert.res_status(209, res)

        assert.equal(routes[9].id,           res.headers["kong-route-id"])
        assert.equal(routes[9].service.id,   res.headers["kong-service-id"])
        assert.equal(routes[9].service.name, res.headers["kong-service-name"])
      end)

      it("prioritizes longer URIs", function()
        local res = assert(proxy_client:send {
          method  = "GET",
          path    = "/root/fixture/get",
          headers = {
            ["kong-debug"] = 1,
            ["host"] = "ahost.test",
          }
        })

        assert.res_status(202, res)

        assert.equal(routes[2].id,           res.headers["kong-route-id"])
        assert.equal(routes[2].service.id,   res.headers["kong-service-id"])
        assert.equal(routes[2].service.name, res.headers["kong-service-name"])
      end)

      it("prioritizes host over longer URIs", function()
        local res = assert(proxy_client:send {
          method  = "GET",
          path    = "/root/fixture/get",
          headers = {
            ["kong-debug"] = 1,
            ["host"] = "anotherhost.test",
          }
        })

        assert.res_status(203, res)

        assert.equal(routes[3].id,           res.headers["kong-route-id"])
        assert.equal(routes[3].service.id,   res.headers["kong-service-id"])
        assert.equal(routes[3].service.name, res.headers["kong-service-name"])
      end)

      it("do not match incomplete URIs", function()
        local res = assert(proxy_client:send {
          method  = "GET",
          path    = "/",
          headers = {
            ["kong-debug"] = 1,
            ["host"] = "ahost.test",
          }
        })

        assert.res_status(404, res)
      end)
    end)

    describe("[paths] + [hosts]", function()
      local routes

      lazy_setup(function()
        routes = insert_routes(bp, {
          {
            strip_path = true,
            hosts      = { "route.com" },
            paths      = { "/root/fixture", "/root/fixture/non-matching-but-longer" },
          },
          {
            strip_path = true,
            hosts      = { "route.com" },
            paths      = { "/root/fixture/get" },
          },
        })
      end)

      lazy_teardown(function()
        remove_routes(strategy, routes)
      end)

      it("prioritizes longer URIs", function()
        local res = assert(proxy_client:send {
          method  = "GET",
          path    = "/root/fixture/get",
          headers = {
            ["Host"]       = "route.com",
            ["kong-debug"] = 1,
          }
        })

        assert.res_status(200, res)

        assert.equal(routes[2].id,           res.headers["kong-route-id"])
        assert.equal(routes[2].service.id,   res.headers["kong-service-id"])
        assert.equal(routes[2].service.name, res.headers["kong-service-name"])
      end)
    end)

<<<<<<< HEAD
    describe("slash handing", function()
=======
    describe("slash handling", function()
>>>>>>> ce3c3864
      describe("(plain)", function()
        local routes

        lazy_setup(function()
          routes = {}

          for i, line in ipairs(path_handling_tests) do
            for j, test in ipairs(line:expand()) do
              routes[#routes + 1] = {
                strip_path   = test.strip_path,
                path_handling = test.path_handling,
                paths        = test.route_path and { test.route_path } or nil,
                hosts        = { "localbin-" .. i .. "-" .. j .. ".com" },
                service = {
                  name = "plain_" .. i .. "-" .. j,
                  path = test.service_path,
                }
              }
            end
          end

          routes = insert_routes(bp, routes)
        end)

        lazy_teardown(function()
          for _, r in ipairs(routes) do
            remove_routes(strategy, r)
          end
        end)

        for i, line in ipairs(path_handling_tests) do
          for j, test in ipairs(line:expand()) do
            local strip = test.strip_path and "on" or "off"
            local route_uri_or_host
            if test.route_path then
              route_uri_or_host = "uri " .. test.route_path
            else
              route_uri_or_host = "host localbin-" .. i .. "-" .. j .. ".com"
            end

            local description = string.format("(%d-%d) %s with %s, strip = %s, %s when requesting %s",
              i, j, test.service_path, route_uri_or_host, strip, test.path_handling, test.request_path)

            it(description, function()
              local res = assert(proxy_client:get(test.request_path, {
                headers = {
                  ["Host"] = "localbin-" .. i .. "-" .. j .. ".com",
                }
              }))

              local data = assert.response(res).has.jsonbody()
              assert.equal(test.expected_path, data.vars.request_uri)
            end)
          end
        end
      end)

      describe("(regex)", function()
        local function make_a_regex(path)
          return "/[0]?" .. path:sub(2, -1)
        end

        local routes

        lazy_setup(function()
          routes = {}

          for i, line in ipairs(path_handling_tests) do
            if line.route_path then  -- skip if hostbased match
              for j, test in ipairs(line:expand()) do
                routes[#routes + 1] = {
                  strip_path   = test.strip_path,
                  paths        = test.route_path and { make_a_regex(test.route_path) } or nil,
                  path_handling = test.path_handling,
                  hosts        = { "localbin-" .. i .. "-" .. j .. ".com" },
                  service = {
                    name = "make_regex_" .. i .. "-" .. j,
                    path = test.service_path,
                  }
                }
              end
            end
          end

          routes = insert_routes(bp, routes)
        end)

        lazy_teardown(function()
          remove_routes(strategy, routes)
        end)

        for i, line in ipairs(path_handling_tests) do
          if line.route_path then  -- skip if hostbased match
            for j, test in ipairs(line:expand()) do
              local strip = test.strip_path and "on" or "off"

              local description = string.format("(%d-%d) %s with uri %s, strip = %s, %s when requesting %s",
                i, j, test.service_path, make_a_regex(test.route_path), strip, test.path_handling, test.request_path)

              it(description, function()
                local res = assert(proxy_client:get(test.request_path, {
                  headers = { Host = "localbin-" .. i .. "-" .. j .. ".com" },
                }))

                local data = assert.response(res).has.jsonbody()
                assert.equal(test.expected_path, data.vars.request_uri)
              end)
            end
          end
        end
      end)

      describe("router rebuilds", function()
        local routes

        lazy_teardown(function()
          remove_routes(routes)
        end)

        it("when Routes have 'regex_priority = nil'", function()
          -- Regression test for issue:
          -- https://github.com/Kong/kong/issues/4254
          routes = insert_routes(bp, {
            {
              methods = { "GET" },
              regex_priority = 1,
            },
            {
              methods = { "POST", "PUT" },
              regex_priority = ngx.null,
            },
          })

          local res = assert(proxy_client:send {
            method  = "GET",
          })

          assert.response(res).has_status(200)
        end)
      end)
    end)
  end)

  describe("Router at startup [#" .. strategy .. "]" , function()
    local proxy_client
    local route

    lazy_setup(function()
      local bp = helpers.get_db_utils(strategy, {
        "routes",
        "services",
        "plugins",
      }, {
        "enable-buffering",
      })

      route = bp.routes:insert({
        methods    = { "GET" },
        protocols  = { "http" },
        strip_path = false,
      })

      if enable_buffering then
        bp.plugins:insert {
          name = "enable-buffering",
          protocols = { "http", "https", "grpc", "grpcs" },
        }
      end

      assert(helpers.start_kong({
        database = strategy,
        nginx_worker_processes = 4,
        plugins = "bundled,enable-buffering",
        nginx_conf = "spec/fixtures/custom_nginx.template",
      }))
    end)

    lazy_teardown(function()
      helpers.stop_kong()
    end)

    before_each(function()
      proxy_client = helpers.proxy_client()
    end)

    after_each(function()
      if proxy_client then
        proxy_client:close()
      end
    end)

    it("uses configuration from datastore or declarative_config", function()
      for _ = 1, 1000 do
        proxy_client = helpers.proxy_client()
        local res = assert(proxy_client:send {
          method  = "GET",
          path    = "/get",
          headers = { ["kong-debug"] = 1 },
        })

        assert.response(res).has_status(200)

        assert.equal(route.service.name, res.headers["kong-service-name"])
        proxy_client:close()
      end
    end)

  end)
end
end<|MERGE_RESOLUTION|>--- conflicted
+++ resolved
@@ -2,13 +2,10 @@
 local helpers = require "spec.helpers"
 local cjson   = require "cjson"
 local path_handling_tests = require "spec.fixtures.router_path_handling_tests"
-<<<<<<< HEAD
 
 
 local enable_buffering
 local enable_buffering_plugin
-=======
->>>>>>> ce3c3864
 
 
 local function insert_routes(bp, routes)
@@ -1488,12 +1485,8 @@
       end)
     end)
 
-<<<<<<< HEAD
     if not enable_buffering then
-    describe("[snis] for gRPCs connections", function()
-=======
     describe("[snis] for #grpcs connections", function()
->>>>>>> ce3c3864
       local routes
       local grpcs_proxy_ssl_client
 
@@ -1814,11 +1807,7 @@
       end)
     end)
 
-<<<<<<< HEAD
-    describe("slash handing", function()
-=======
     describe("slash handling", function()
->>>>>>> ce3c3864
       describe("(plain)", function()
         local routes
 
