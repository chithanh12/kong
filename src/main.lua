--- conflicted
+++ resolved
@@ -28,13 +28,8 @@
   configuration, dao_configuration = utils.load_configuration(configuration_path)
 
   -- Loading DAO
-<<<<<<< HEAD
-  local dao_factory = require("apenode.dao." .. configuration.database)
+  local dao_factory = require("apenode.dao." .. configuration.database..".factory")
   dao = dao_factory(dao_configuration)
-=======
-  local dao_factory = require("apenode.dao."..configuration.database..".factory")
-  dao = dao_factory(dao_configuration.properties)
->>>>>>> 12a717fa
 
   -- core is the first plugin
   table.insert(plugins, {
